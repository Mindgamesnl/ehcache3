/*
 * Copyright Terracotta, Inc.
 *
 * Licensed under the Apache License, Version 2.0 (the "License");
 * you may not use this file except in compliance with the License.
 * You may obtain a copy of the License at
 *
 *     http://www.apache.org/licenses/LICENSE-2.0
 *
 * Unless required by applicable law or agreed to in writing, software
 * distributed under the License is distributed on an "AS IS" BASIS,
 * WITHOUT WARRANTIES OR CONDITIONS OF ANY KIND, either express or implied.
 * See the License for the specific language governing permissions and
 * limitations under the License.
 */
package org.ehcache.clustered.management;

import org.ehcache.Cache;
import org.junit.Assert;
import org.junit.Test;
import org.terracotta.management.model.stats.ContextualStatistics;

import java.util.List;

import static org.hamcrest.CoreMatchers.is;

public class ClusteredStatisticsCountTest extends AbstractClusteringManagementTest {

  private static final long CACHE_HIT_COUNT = 2L;
  private static final long CLUSTERED_HIT_COUNT = 2L;
  private static final long CACHE_MISS_COUNT = 2L;
  private static final long CLUSTERED_MISS_COUNT = 2L;

  @Test
  public void countTest() throws Exception {
    sendManagementCallOnClientToCollectStats();

    Cache<String, String> cache = cacheManager.getCache("dedicated-cache-1", String.class, String.class);
    cache.put("one", "val1");
    cache.put("two", "val2");

    cache.get("one");   //hit
    cache.get("two");   //hit

    cache.get("three"); //miss
    cache.get("four");  //miss


    long cacheHitCount = 0;
    long clusteredHitCount = 0;
    long cacheMissCount = 0;
    long clusteredMissCount = 0;

    // it could be several seconds before the sampled stats could become available
    // let's try until we find the correct values
    do {

      // get the stats (we are getting the primitive counter, not the sample history)
      List<ContextualStatistics> stats = waitForNextStats();
      for (ContextualStatistics stat : stats) {
        if (stat.getContext().contains("cacheName") && stat.getContext().get("cacheName").equals("dedicated-cache-1")) {

          // please leave it there - it's really useful to see what's coming
          /*
          System.out.println("stats:");

          Set<Map.Entry<String, Statistic<?>>> entries = stat.getStatistics().entrySet();
          for (Map.Entry<String, Statistic<?>> entry : entries) {
            System.out.println(" - " + entry.getKey() + " : " + entry.getValue());
          }*/

          cacheHitCount = stat.<Long>getLatestSampleValue("Cache:HitCount").get();
          clusteredHitCount = stat.<Long>getLatestSampleValue("Clustered:HitCount").get();
          clusteredMissCount = stat.<Long>getLatestSampleValue("Clustered:MissCount").get();
          cacheMissCount = stat.<Long>getLatestSampleValue("Cache:MissCount").get();
        }
      }
<<<<<<< HEAD
    } while(!Thread.currentThread().isInterrupted() &&
            (cacheHitCount != CACHE_HIT_COUNT) && (clusteredHitCount != CLUSTERED_HIT_COUNT) &&
            (cacheMissCount != CACHE_MISS_COUNT) && (clusteredMissCount != CLUSTERED_MISS_COUNT));
=======
    } while( (cacheHitCount != CACHE_HIT_COUNT) || (clusteredHitCount != CLUSTERED_HIT_COUNT) ||
            (cacheMissCount != CACHE_MISS_COUNT) || (clusteredMissCount != CLUSTERED_MISS_COUNT));
>>>>>>> c607ba14


    Assert.assertThat(cacheHitCount,is(CACHE_HIT_COUNT));
    Assert.assertThat(clusteredHitCount,is(CLUSTERED_HIT_COUNT));
    Assert.assertThat(cacheMissCount,is(CACHE_MISS_COUNT));
    Assert.assertThat(clusteredMissCount,is(CLUSTERED_MISS_COUNT));

  }


}<|MERGE_RESOLUTION|>--- conflicted
+++ resolved
@@ -75,14 +75,9 @@
           cacheMissCount = stat.<Long>getLatestSampleValue("Cache:MissCount").get();
         }
       }
-<<<<<<< HEAD
     } while(!Thread.currentThread().isInterrupted() &&
-            (cacheHitCount != CACHE_HIT_COUNT) && (clusteredHitCount != CLUSTERED_HIT_COUNT) &&
-            (cacheMissCount != CACHE_MISS_COUNT) && (clusteredMissCount != CLUSTERED_MISS_COUNT));
-=======
-    } while( (cacheHitCount != CACHE_HIT_COUNT) || (clusteredHitCount != CLUSTERED_HIT_COUNT) ||
-            (cacheMissCount != CACHE_MISS_COUNT) || (clusteredMissCount != CLUSTERED_MISS_COUNT));
->>>>>>> c607ba14
+            ((cacheHitCount != CACHE_HIT_COUNT) || (clusteredHitCount != CLUSTERED_HIT_COUNT) ||
+            (cacheMissCount != CACHE_MISS_COUNT) || (clusteredMissCount != CLUSTERED_MISS_COUNT)));
 
 
     Assert.assertThat(cacheHitCount,is(CACHE_HIT_COUNT));
