--- conflicted
+++ resolved
@@ -27,20 +27,11 @@
 import org.terracotta.testing.rules.Cluster;
 
 import java.io.File;
-<<<<<<< HEAD
-import java.util.ArrayList;
-import java.util.HashMap;
-import java.util.List;
-import java.util.Map;
-import java.util.concurrent.TimeUnit;
-import java.util.concurrent.TimeoutException;
-=======
 import java.lang.management.ManagementFactory;
 import java.lang.management.ThreadInfo;
 import java.lang.management.ThreadMXBean;
 import java.util.Arrays;
 import java.util.concurrent.TimeUnit;
->>>>>>> d1bb86ba
 
 import static org.hamcrest.Matchers.notNullValue;
 import static org.junit.Assert.assertThat;
@@ -71,29 +62,6 @@
     cache = cacheManager.getCache(CACHE_NAME, Long.class, String.class);
   }
 
-<<<<<<< HEAD
-  @Test
-  public void testBasicClusteredWriteBehind() throws TimeoutException {
-    PersistentCacheManager cacheManager = createCacheManager();
-    Cache<Long, String> cache = cacheManager.getCache(CACHE_NAME, Long.class, String.class);
-
-    for (int i = 0; i < 10; i++) {
-      put(cache, String.valueOf(i));
-    }
-
-    assertValue(cache, String.valueOf(9));
-
-    verifyRecords();
-    cache.clear();
-  }
-
-  @Test
-  public void testWriteBehindMultipleClients() throws TimeoutException {
-    PersistentCacheManager cacheManager1 = createCacheManager();
-    PersistentCacheManager cacheManager2 = createCacheManager();
-    Cache<Long, String> client1 = cacheManager1.getCache(CACHE_NAME, Long.class, String.class);
-    Cache<Long, String> client2 = cacheManager2.getCache(CACHE_NAME, Long.class, String.class);
-=======
   @After
   public void tearDown() throws Exception {
     if (doThreadDump) {
@@ -116,28 +84,15 @@
     }
 
     assertValue(cache, "9");
->>>>>>> d1bb86ba
 
-    checkValueFromLoaderWriter(cache, "9");
+    checkValueFromLoaderWriter("9");
 
-<<<<<<< HEAD
-    verifyRecords();
-    client1.clear();
-  }
-
-  @Test
-  public void testClusteredWriteBehindCAS() throws TimeoutException {
-    PersistentCacheManager cacheManager = createCacheManager();
-    Cache<Long, String> cache = cacheManager.getCache(CACHE_NAME, Long.class, String.class);
-    putIfAbsent(cache, "First value", true);
-=======
     doThreadDump = false;
   }
 
   @Test
   public void testClusteredWriteBehindCAS() throws Exception {
     cache.putIfAbsent(KEY, "First value");
->>>>>>> d1bb86ba
     assertValue(cache,"First value");
     cache.putIfAbsent(KEY, "Second value");
     assertValue(cache, "First value");
@@ -157,19 +112,7 @@
     assertValue(cache, "new value");
     cache.remove(KEY);
 
-<<<<<<< HEAD
-    verifyRecords();
-    cache.clear();
-  }
-
-  @Test
-  public void testClusteredWriteBehindLoading() {
-    CacheManager cacheManager = createCacheManager();
-    Cache<Long, String> cache = cacheManager.getCache(CACHE_NAME, Long.class, String.class);
-
-    put(cache,"Some value");
-=======
-    checkValueFromLoaderWriter(cache, null);
+    checkValueFromLoaderWriter(null);
 
     doThreadDump = false;
   }
@@ -177,123 +120,11 @@
   @Test
   public void testClusteredWriteBehindLoading() throws Exception {
     cache.put(KEY, "Some value");
-    checkValueFromLoaderWriter(cache, "Some value");
->>>>>>> d1bb86ba
+    checkValueFromLoaderWriter("Some value");
     cache.clear();
 
     assertThat(cache.get(KEY), notNullValue());
 
-<<<<<<< HEAD
-    cache.clear();
-  }
-
-  private void assertValue(Cache<Long, String> cache, String value) {
-    assertThat(cache.get(KEY), is(value));
-  }
-
-  private void put(Cache<Long, String> cache, String value) {
-    put(cache, value, true);
-  }
-
-  private void put(Cache<Long, String> cache, String value, boolean addToCacheRecords) {
-    cache.put(KEY, value);
-    if (addToCacheRecords) {
-      cacheRecords.add(new Record(KEY, cache.get(KEY)));
-    }
-  }
-
-  private void putIfAbsent(Cache<Long, String> cache, String value, boolean addToCacheRecords) {
-    cache.putIfAbsent(KEY, value);
-    if (addToCacheRecords) {
-      cacheRecords.add(new Record(KEY, cache.get(KEY)));
-    }
-  }
-
-  private void replace(Cache<Long, String> cache, String value, boolean addToCacheRecords) {
-    cache.replace(KEY, value);
-    if (addToCacheRecords) {
-      cacheRecords.add(new Record(KEY, cache.get(KEY)));
-    }
-  }
-
-  private void replace(Cache<Long, String> cache, String oldValue, String newValue, boolean addToCacheRecords) {
-    cache.replace(KEY, oldValue, newValue);
-    if (addToCacheRecords) {
-      cacheRecords.add(new Record(KEY, cache.get(KEY)));
-    }
-  }
-
-  private void remove(Cache<Long, String> cache) {
-    cache.remove(KEY);
-    cacheRecords.add(new Record(KEY, null));
-  }
-
-  private void condRemove(Cache<Long, String> cache, String value, boolean addToCacheRecords) {
-    cache.remove(KEY, value);
-    if (addToCacheRecords) {
-      cacheRecords.add(new Record(KEY, null));
-    }
-  }
-
-  private void verifyRecords() throws TimeoutException {
-    long deadline = System.nanoTime() + TimeUnit.MINUTES.toNanos(2);
-
-    do {
-      try {
-        Map<Long, List<String>> loaderWriterRecords = loaderWriter.getRecords();
-
-        Map<Long, Integer> track = new HashMap<>();
-        for (Record cacheRecord : cacheRecords) {
-          Long key = cacheRecord.getKey();
-          int next = track.compute(key, (k, v) -> v == null ? 0 : v + 1);
-          assertThat(loaderWriterRecords.get(key).get(next), is(cacheRecord.getValue()));
-        }
-        break;
-      } catch (Throwable t) {
-        if (System.nanoTime() > deadline) {
-          throw (TimeoutException) new TimeoutException("Timeout waiting for writer").initCause(t);
-        }
-      }
-    } while (true);
-
-  }
-
-  private PersistentCacheManager createCacheManager() {
-    CacheConfiguration<Long, String> cacheConfiguration =
-      newCacheConfigurationBuilder(Long.class, String.class, ResourcePoolsBuilder.newResourcePoolsBuilder()
-                                                                                 .heap(10, EntryUnit.ENTRIES)
-                                                                                 .offheap(1, MemoryUnit.MB)
-                                                                                 .with(ClusteredResourcePoolBuilder.clusteredDedicated("primary-server-resource", 2, MemoryUnit.MB)))
-        .withLoaderWriter(loaderWriter)
-        .add(WriteBehindConfigurationBuilder.newUnBatchedWriteBehindConfiguration())
-        .add(new ClusteredStoreConfiguration(Consistency.STRONG))
-        .build();
-
-    return CacheManagerBuilder
-      .newCacheManagerBuilder()
-      .with(cluster(CLUSTER.getConnectionURI().resolve("/cm-wb")).autoCreate())
-      .withCache(CACHE_NAME, cacheConfiguration)
-      .build(true);
-  }
-
-  private static final class Record {
-    private final Long key;
-    private final String value;
-
-    private Record(Long key, String value) {
-      this.key = key;
-      this.value = value;
-    }
-
-    Long getKey() {
-      return key;
-    }
-
-    String getValue() {
-      return value;
-    }
-=======
     doThreadDump = false;
->>>>>>> d1bb86ba
   }
 }