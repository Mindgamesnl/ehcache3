/*
 * Copyright Terracotta, Inc.
 *
 * Licensed under the Apache License, Version 2.0 (the "License");
 * you may not use this file except in compliance with the License.
 * You may obtain a copy of the License at
 *
 *     http://www.apache.org/licenses/LICENSE-2.0
 *
 * Unless required by applicable law or agreed to in writing, software
 * distributed under the License is distributed on an "AS IS" BASIS,
 * WITHOUT WARRANTIES OR CONDITIONS OF ANY KIND, either express or implied.
 * See the License for the specific language governing permissions and
 * limitations under the License.
 */
package org.ehcache.clustered;

import org.ehcache.Cache;
import org.ehcache.CacheManager;
import org.ehcache.PersistentCacheManager;
import org.ehcache.StateTransitionException;
import org.ehcache.clustered.client.config.builders.ClusteredResourcePoolBuilder;
import org.ehcache.clustered.client.config.builders.ClusteringServiceConfigurationBuilder;
import org.ehcache.clustered.reconnect.ThrowingResiliencyStrategy;
import org.ehcache.clustered.util.ParallelTestCluster;
import org.ehcache.clustered.util.runners.Parallel;
import org.ehcache.config.builders.CacheConfigurationBuilder;
import org.ehcache.config.builders.CacheEventListenerConfigurationBuilder;
import org.ehcache.config.builders.CacheManagerBuilder;
import org.ehcache.config.builders.ExpiryPolicyBuilder;
import org.ehcache.config.builders.ResourcePoolsBuilder;
import org.ehcache.config.units.MemoryUnit;
import org.ehcache.event.CacheEvent;
import org.ehcache.event.CacheEventListener;
import org.ehcache.event.EventType;
import org.ehcache.expiry.ExpiryPolicy;
import org.junit.After;
import org.junit.Before;
<<<<<<< HEAD
import org.junit.ClassRule;
=======
import org.junit.Ignore;
>>>>>>> 8e3414e8
import org.junit.Rule;
import org.junit.Test;
import org.junit.rules.TestName;
import org.junit.runner.RunWith;
import org.slf4j.Logger;
import org.slf4j.LoggerFactory;

import java.time.Duration;
import java.util.EnumSet;
import java.util.List;
import java.util.Map;
import java.util.concurrent.ConcurrentHashMap;
import java.util.concurrent.CopyOnWriteArrayList;

import static java.util.stream.LongStream.range;
<<<<<<< HEAD
import static org.ehcache.clustered.client.config.builders.TimeoutsBuilder.timeouts;
import static org.ehcache.testing.StandardTimeouts.eventually;
import static org.hamcrest.Matchers.greaterThan;
=======
import static org.awaitility.Awaitility.await;
import static org.ehcache.event.EventType.CREATED;
import static org.ehcache.event.EventType.EVICTED;
import static org.ehcache.event.EventType.EXPIRED;
import static org.ehcache.event.EventType.REMOVED;
import static org.ehcache.event.EventType.UPDATED;
import static org.hamcrest.Matchers.containsInAnyOrder;
import static org.hamcrest.Matchers.either;
import static org.hamcrest.Matchers.hasEntry;
>>>>>>> 8e3414e8
import static org.hamcrest.Matchers.is;
import static org.hamcrest.Matchers.isOneOf;
import static org.hamcrest.Matchers.nullValue;
import static org.hamcrest.collection.IsCollectionWithSize.hasSize;
import static org.junit.Assert.assertThat;
import static org.terracotta.testing.rules.BasicExternalClusterBuilder.newCluster;

<<<<<<< HEAD
@RunWith(Parallel.class)
=======
/*
 * Eventing behavior is broken across a failover due to actives and passives
 * evicting independently. Until this behavior is fixed or at least detectable
 * this test cannot reliably assert anything.
 */
@Ignore("Eventing is broken across failover")
>>>>>>> 8e3414e8
public class EventsFailureBehaviorTest extends ClusteredTests {

  private static final Logger LOGGER = LoggerFactory.getLogger(EventsFailureBehaviorTest.class);

  private static final int KEYS = 500;
  private static final Duration TIMEOUT = Duration.ofSeconds(5);
  private static final Duration FAILOVER_TIMEOUT = Duration.ofMinutes(1);

  @ClassRule @Rule
  public static final ParallelTestCluster CLUSTER = new ParallelTestCluster(newCluster(2).in(clusterPath())
    .withServiceFragment(offheapResource("primary-server-resource", 64)).build());
  @Rule
  public final TestName testName = new TestName();

  private PersistentCacheManager cacheManager1;
  private PersistentCacheManager cacheManager2;

  @Before
  public void waitForActive() throws Exception {
    CLUSTER.getClusterControl().startAllServers();
    CLUSTER.getClusterControl().waitForRunningPassivesInStandby();

    cacheManager1 = CacheManagerBuilder.newCacheManagerBuilder()
      .with(ClusteringServiceConfigurationBuilder.cluster(CLUSTER.getConnectionURI().resolve(testName.getMethodName()))
        .timeouts(timeouts().read(Duration.ofSeconds(20)).write(Duration.ofSeconds(20)))
        .autoCreate(s -> s.defaultServerResource("primary-server-resource"))).build(true);

    cacheManager2 = CacheManagerBuilder.newCacheManagerBuilder()
      .with(ClusteringServiceConfigurationBuilder.cluster(CLUSTER.getConnectionURI().resolve(testName.getMethodName()))
        .timeouts(timeouts().read(Duration.ofSeconds(20)).write(Duration.ofSeconds(20)))
        .autoCreate(s -> s.defaultServerResource("primary-server-resource"))).build(true);
  }

  @After
  public void tearDown() {
    try {
      try {
        cacheManager1.close();
      } catch (StateTransitionException e) {
        LOGGER.warn("Failed to shutdown cache manager", e);
      }
    } finally {
      try {
        cacheManager2.close();
      } catch (StateTransitionException e) {
        LOGGER.warn("Failed to shutdown cache manager", e);
      }
    }
  }

  private static Cache<Long, byte[]> createCache(CacheManager cacheManager, CacheEventListener<?, ?> cacheEventListener, ExpiryPolicy<? super Long, ? super byte[]> expiryPolicy) {
    return cacheManager.createCache("cache", CacheConfigurationBuilder.newCacheConfigurationBuilder(Long.class, byte[].class,
      ResourcePoolsBuilder.newResourcePoolsBuilder()
        .with(ClusteredResourcePoolBuilder.clusteredDedicated("primary-server-resource", 4, MemoryUnit.MB)))
      .withResilienceStrategy(new ThrowingResiliencyStrategy<>())
      .withService(CacheEventListenerConfigurationBuilder
        .newEventListenerConfiguration(cacheEventListener, EnumSet.allOf(EventType.class))
        .unordered().asynchronous())
      .withExpiry(expiryPolicy)
      .build());
  }

  private void failover(Cache<Long, byte[]> cache1, Cache<Long, byte[]> cache2) throws Exception {
    // failover passive -> active
    CLUSTER.getClusterControl().waitForRunningPassivesInStandby();
    CLUSTER.getClusterControl().terminateActive();

    // wait for clients to be back in business
    assertThat(() -> {
      try {
        cache1.replace(1L, new byte[0], new byte[0]);
        cache2.replace(1L, new byte[0], new byte[0]);
        return true;
      } catch (Exception e) {
        return false;
      }
    }, eventually().is(true));
  }

  @Test @SuppressWarnings("unchecked")
  public void testEventsFailover() throws Exception {
    AccountingCacheEventListener<Long, byte[]> accountingCacheEventListener1 = new AccountingCacheEventListener<>();
    Cache<Long, byte[]> cache1 = createCache(cacheManager1, accountingCacheEventListener1, ExpiryPolicyBuilder.noExpiration());
    AccountingCacheEventListener<Long, byte[]> accountingCacheEventListener2 = new AccountingCacheEventListener<>();
    Cache<Long, byte[]> cache2 = createCache(cacheManager2, accountingCacheEventListener2, ExpiryPolicyBuilder.noExpiration());


    byte[] value = new byte[10 * 1024];

    range(0, KEYS).forEach(k -> {
      cache1.put(k, value);
    });
<<<<<<< HEAD
    eventually().runsCleanly(() -> {
      assertThat(accountingCacheEventListener1.events.get(EventType.CREATED), hasSize(greaterThan(0)));
      assertThat(accountingCacheEventListener1.events.get(EventType.EVICTED), hasSize(greaterThan(0)));
      assertThat(accountingCacheEventListener2.events.get(EventType.CREATED), hasSize(greaterThan(0)));
      assertThat(accountingCacheEventListener2.events.get(EventType.EVICTED), hasSize(greaterThan(0)));
    });
=======

    await().atMost(TIMEOUT).untilAsserted(() -> range(0, KEYS).forEach(k -> {
      if (cache1.containsKey(k)) {
        assertThat(accountingCacheEventListener1.events, hasEntry(is(k), containsInAnyOrder(CREATED)));
        assertThat(accountingCacheEventListener2.events, hasEntry(is(k), containsInAnyOrder(accountingCacheEventListener1.events.get(k).toArray())));
      } else {
        assertThat(accountingCacheEventListener1.events, hasEntry(is(k), containsInAnyOrder(CREATED, EVICTED)));
        assertThat(accountingCacheEventListener2.events, hasEntry(is(k), containsInAnyOrder(accountingCacheEventListener1.events.get(k).toArray())));
      }
    }));
>>>>>>> 8e3414e8

    // failover passive -> active
    failover(cache1, cache2);

    range(0, KEYS).forEach(k -> {
      cache1.put(k, value);
    });
<<<<<<< HEAD
    eventually().runsCleanly(() -> {
      assertThat(accountingCacheEventListener1.events.get(EventType.UPDATED), hasSize(greaterThan(0)));
      assertThat(accountingCacheEventListener2.events.get(EventType.UPDATED), hasSize(greaterThan(0)));
    });

    range(0, KEYS).forEach(cache1::remove);
    eventually().runsCleanly(() -> {
      assertThat(accountingCacheEventListener1.events.get(EventType.REMOVED), hasSize(greaterThan(0)));
      assertThat(accountingCacheEventListener2.events.get(EventType.REMOVED), hasSize(greaterThan(0)));
    });
=======
    await().atMost(TIMEOUT).untilAsserted(() -> range(0, KEYS).forEach(k -> {
      if (cache1.containsKey(k)) {
        assertThat(accountingCacheEventListener1.events, hasEntry(is(k),
          either(containsInAnyOrder(CREATED, UPDATED))
            .or(containsInAnyOrder(CREATED, EVICTED, CREATED))));
        assertThat(accountingCacheEventListener2.events, hasEntry(is(k), containsInAnyOrder(accountingCacheEventListener1.events.get(k).toArray())));
      } else {
        assertThat(accountingCacheEventListener1.events, hasEntry(is(k),
          either(containsInAnyOrder(CREATED, UPDATED, EVICTED))
            .or(containsInAnyOrder(CREATED, EVICTED, CREATED, EVICTED))));
        assertThat(accountingCacheEventListener2.events, hasEntry(is(k), containsInAnyOrder(accountingCacheEventListener1.events.get(k).toArray())));
      }
    }));

    range(0, KEYS).forEach(cache1::remove);
    await().atMost(TIMEOUT).untilAsserted(() -> range(0, KEYS).forEach(k -> {
      assertThat(accountingCacheEventListener1.events, hasEntry(is(k),
        either(containsInAnyOrder(CREATED, UPDATED, REMOVED))
          .or(containsInAnyOrder(CREATED, EVICTED, CREATED, REMOVED))
          .or(containsInAnyOrder(CREATED, UPDATED, EVICTED))
          .or(containsInAnyOrder(CREATED, EVICTED, CREATED, EVICTED))));
      assertThat(accountingCacheEventListener2.events, hasEntry(is(k), containsInAnyOrder(accountingCacheEventListener1.events.get(k).toArray())));
    }));
>>>>>>> 8e3414e8

    range(KEYS, KEYS * 2).forEach(k -> {
      cache1.put(k, value);
    });
<<<<<<< HEAD
    eventually().runsCleanly(() -> {
      assertThat(accountingCacheEventListener1.events.get(EventType.CREATED), hasSize(greaterThan(0)));
      assertThat(accountingCacheEventListener1.events.get(EventType.EVICTED), hasSize(greaterThan(0)));
      assertThat(accountingCacheEventListener2.events.get(EventType.CREATED), hasSize(greaterThan(0)));
      assertThat(accountingCacheEventListener2.events.get(EventType.EVICTED), hasSize(greaterThan(0)));
    });
=======
    await().atMost(TIMEOUT).untilAsserted(() -> range(KEYS, KEYS * 2).forEach(k -> {
      if (cache1.containsKey(k)) {
        assertThat(accountingCacheEventListener1.events, hasEntry(is(k), containsInAnyOrder(CREATED)));
        assertThat(accountingCacheEventListener2.events, hasEntry(is(k), containsInAnyOrder(accountingCacheEventListener1.events.get(k).toArray())));
      } else {
        assertThat(accountingCacheEventListener1.events, hasEntry(is(k), containsInAnyOrder(CREATED, EVICTED)));
        assertThat(accountingCacheEventListener2.events, hasEntry(is(k), containsInAnyOrder(accountingCacheEventListener1.events.get(k).toArray())));
      }
    }));
>>>>>>> 8e3414e8
  }

  @Test @SuppressWarnings("unchecked")
  public void testExpirationFailover() throws Exception {
    AccountingCacheEventListener<Long, byte[]> accountingCacheEventListener1 = new AccountingCacheEventListener<>();
    Cache<Long, byte[]> cache1 = createCache(cacheManager1, accountingCacheEventListener1, ExpiryPolicyBuilder.timeToLiveExpiration(Duration.ofSeconds(1)));
    AccountingCacheEventListener<Long, byte[]> accountingCacheEventListener2 = new AccountingCacheEventListener<>();
    Cache<Long, byte[]> cache2 = createCache(cacheManager2, accountingCacheEventListener2, ExpiryPolicyBuilder.timeToLiveExpiration(Duration.ofSeconds(1)));


    byte[] value = new byte[10 * 1024];

<<<<<<< HEAD
    range(0, KEYS).forEach(k -> {
      cache1.put(k, value);
    });
    eventually().runsCleanly(() -> {
      assertThat(accountingCacheEventListener1.events.get(EventType.CREATED), hasSize(greaterThan(0)));
      assertThat(accountingCacheEventListener1.events.get(EventType.EVICTED), hasSize(greaterThan(0)));
      assertThat(accountingCacheEventListener2.events.get(EventType.CREATED), hasSize(greaterThan(0)));
      assertThat(accountingCacheEventListener2.events.get(EventType.EVICTED), hasSize(greaterThan(0)));
    });
=======
    range(0, KEYS).forEach(k -> cache1.put(k, value));

    await().atMost(TIMEOUT).untilAsserted(() -> range(0, KEYS).forEach(k -> {
      if (cache1.containsKey(k)) {
        assertThat(accountingCacheEventListener1.events, hasEntry(is(k), containsInAnyOrder(CREATED)));
        assertThat(accountingCacheEventListener2.events, hasEntry(is(k), containsInAnyOrder(accountingCacheEventListener1.events.get(k).toArray())));
      } else {
        assertThat(accountingCacheEventListener1.events, hasEntry(is(k), containsInAnyOrder(is(CREATED), isOneOf(EVICTED, EXPIRED))));
        //assertThat(accountingCacheEventListener2.events, hasEntry(is(k), containsInAnyOrder(accountingCacheEventListener1.events.get(k).toArray())));
        assertThat(accountingCacheEventListener2.events, hasEntry(is(k), containsInAnyOrder(is(CREATED), isOneOf(EVICTED, EXPIRED))));
      }
    }));
>>>>>>> 8e3414e8

    // failover passive -> active
    failover(cache1, cache2);

    range(0, KEYS).forEach(k -> {
      assertThat(cache1.get(k), is(nullValue()));
    });
<<<<<<< HEAD
    eventually().runsCleanly(() -> {
      assertThat(accountingCacheEventListener1.events.get(EventType.EXPIRED), hasSize(greaterThan(0)));
      assertThat(accountingCacheEventListener2.events.get(EventType.EXPIRED), hasSize(greaterThan(0)));
    });
=======

    await().atMost(TIMEOUT).untilAsserted(() -> range(0, KEYS).forEach(k -> {
      assertThat(accountingCacheEventListener1.events, hasEntry(is(k), containsInAnyOrder(is(CREATED), isOneOf(EVICTED, EXPIRED))));
      //assertThat(accountingCacheEventListener2.events, hasEntry(is(k), containsInAnyOrder(accountingCacheEventListener1.events.get(k).toArray())));
      assertThat(accountingCacheEventListener2.events, hasEntry(is(k), containsInAnyOrder(is(CREATED), isOneOf(EVICTED, EXPIRED))));
    }));
>>>>>>> 8e3414e8
  }



  static class AccountingCacheEventListener<K, V> implements CacheEventListener<K, V> {
    private final Map<K, List<EventType>> events = new ConcurrentHashMap<>();

    @Override
    public void onEvent(CacheEvent<? extends K, ? extends V> event) {
      events.computeIfAbsent(event.getKey(), key -> new CopyOnWriteArrayList<>()).add(event.getType());
    }
  }
}<|MERGE_RESOLUTION|>--- conflicted
+++ resolved
@@ -36,11 +36,8 @@
 import org.ehcache.expiry.ExpiryPolicy;
 import org.junit.After;
 import org.junit.Before;
-<<<<<<< HEAD
 import org.junit.ClassRule;
-=======
 import org.junit.Ignore;
->>>>>>> 8e3414e8
 import org.junit.Rule;
 import org.junit.Test;
 import org.junit.rules.TestName;
@@ -56,12 +53,8 @@
 import java.util.concurrent.CopyOnWriteArrayList;
 
 import static java.util.stream.LongStream.range;
-<<<<<<< HEAD
 import static org.ehcache.clustered.client.config.builders.TimeoutsBuilder.timeouts;
 import static org.ehcache.testing.StandardTimeouts.eventually;
-import static org.hamcrest.Matchers.greaterThan;
-=======
-import static org.awaitility.Awaitility.await;
 import static org.ehcache.event.EventType.CREATED;
 import static org.ehcache.event.EventType.EVICTED;
 import static org.ehcache.event.EventType.EXPIRED;
@@ -70,24 +63,19 @@
 import static org.hamcrest.Matchers.containsInAnyOrder;
 import static org.hamcrest.Matchers.either;
 import static org.hamcrest.Matchers.hasEntry;
->>>>>>> 8e3414e8
 import static org.hamcrest.Matchers.is;
 import static org.hamcrest.Matchers.isOneOf;
 import static org.hamcrest.Matchers.nullValue;
-import static org.hamcrest.collection.IsCollectionWithSize.hasSize;
 import static org.junit.Assert.assertThat;
 import static org.terracotta.testing.rules.BasicExternalClusterBuilder.newCluster;
 
-<<<<<<< HEAD
-@RunWith(Parallel.class)
-=======
 /*
  * Eventing behavior is broken across a failover due to actives and passives
  * evicting independently. Until this behavior is fixed or at least detectable
  * this test cannot reliably assert anything.
  */
 @Ignore("Eventing is broken across failover")
->>>>>>> 8e3414e8
+@RunWith(Parallel.class)
 public class EventsFailureBehaviorTest extends ClusteredTests {
 
   private static final Logger LOGGER = LoggerFactory.getLogger(EventsFailureBehaviorTest.class);
@@ -180,16 +168,7 @@
     range(0, KEYS).forEach(k -> {
       cache1.put(k, value);
     });
-<<<<<<< HEAD
-    eventually().runsCleanly(() -> {
-      assertThat(accountingCacheEventListener1.events.get(EventType.CREATED), hasSize(greaterThan(0)));
-      assertThat(accountingCacheEventListener1.events.get(EventType.EVICTED), hasSize(greaterThan(0)));
-      assertThat(accountingCacheEventListener2.events.get(EventType.CREATED), hasSize(greaterThan(0)));
-      assertThat(accountingCacheEventListener2.events.get(EventType.EVICTED), hasSize(greaterThan(0)));
-    });
-=======
-
-    await().atMost(TIMEOUT).untilAsserted(() -> range(0, KEYS).forEach(k -> {
+    eventually().runsCleanly(() -> range(0, KEYS).forEach(k -> {
       if (cache1.containsKey(k)) {
         assertThat(accountingCacheEventListener1.events, hasEntry(is(k), containsInAnyOrder(CREATED)));
         assertThat(accountingCacheEventListener2.events, hasEntry(is(k), containsInAnyOrder(accountingCacheEventListener1.events.get(k).toArray())));
@@ -198,7 +177,6 @@
         assertThat(accountingCacheEventListener2.events, hasEntry(is(k), containsInAnyOrder(accountingCacheEventListener1.events.get(k).toArray())));
       }
     }));
->>>>>>> 8e3414e8
 
     // failover passive -> active
     failover(cache1, cache2);
@@ -206,19 +184,7 @@
     range(0, KEYS).forEach(k -> {
       cache1.put(k, value);
     });
-<<<<<<< HEAD
-    eventually().runsCleanly(() -> {
-      assertThat(accountingCacheEventListener1.events.get(EventType.UPDATED), hasSize(greaterThan(0)));
-      assertThat(accountingCacheEventListener2.events.get(EventType.UPDATED), hasSize(greaterThan(0)));
-    });
-
-    range(0, KEYS).forEach(cache1::remove);
-    eventually().runsCleanly(() -> {
-      assertThat(accountingCacheEventListener1.events.get(EventType.REMOVED), hasSize(greaterThan(0)));
-      assertThat(accountingCacheEventListener2.events.get(EventType.REMOVED), hasSize(greaterThan(0)));
-    });
-=======
-    await().atMost(TIMEOUT).untilAsserted(() -> range(0, KEYS).forEach(k -> {
+    eventually().runsCleanly(() -> range(0, KEYS).forEach(k -> {
       if (cache1.containsKey(k)) {
         assertThat(accountingCacheEventListener1.events, hasEntry(is(k),
           either(containsInAnyOrder(CREATED, UPDATED))
@@ -233,7 +199,7 @@
     }));
 
     range(0, KEYS).forEach(cache1::remove);
-    await().atMost(TIMEOUT).untilAsserted(() -> range(0, KEYS).forEach(k -> {
+    eventually().runsCleanly(() -> range(0, KEYS).forEach(k -> {
       assertThat(accountingCacheEventListener1.events, hasEntry(is(k),
         either(containsInAnyOrder(CREATED, UPDATED, REMOVED))
           .or(containsInAnyOrder(CREATED, EVICTED, CREATED, REMOVED))
@@ -241,20 +207,11 @@
           .or(containsInAnyOrder(CREATED, EVICTED, CREATED, EVICTED))));
       assertThat(accountingCacheEventListener2.events, hasEntry(is(k), containsInAnyOrder(accountingCacheEventListener1.events.get(k).toArray())));
     }));
->>>>>>> 8e3414e8
 
     range(KEYS, KEYS * 2).forEach(k -> {
       cache1.put(k, value);
     });
-<<<<<<< HEAD
-    eventually().runsCleanly(() -> {
-      assertThat(accountingCacheEventListener1.events.get(EventType.CREATED), hasSize(greaterThan(0)));
-      assertThat(accountingCacheEventListener1.events.get(EventType.EVICTED), hasSize(greaterThan(0)));
-      assertThat(accountingCacheEventListener2.events.get(EventType.CREATED), hasSize(greaterThan(0)));
-      assertThat(accountingCacheEventListener2.events.get(EventType.EVICTED), hasSize(greaterThan(0)));
-    });
-=======
-    await().atMost(TIMEOUT).untilAsserted(() -> range(KEYS, KEYS * 2).forEach(k -> {
+    eventually().runsCleanly(() -> range(KEYS, KEYS * 2).forEach(k -> {
       if (cache1.containsKey(k)) {
         assertThat(accountingCacheEventListener1.events, hasEntry(is(k), containsInAnyOrder(CREATED)));
         assertThat(accountingCacheEventListener2.events, hasEntry(is(k), containsInAnyOrder(accountingCacheEventListener1.events.get(k).toArray())));
@@ -263,7 +220,6 @@
         assertThat(accountingCacheEventListener2.events, hasEntry(is(k), containsInAnyOrder(accountingCacheEventListener1.events.get(k).toArray())));
       }
     }));
->>>>>>> 8e3414e8
   }
 
   @Test @SuppressWarnings("unchecked")
@@ -276,20 +232,9 @@
 
     byte[] value = new byte[10 * 1024];
 
-<<<<<<< HEAD
-    range(0, KEYS).forEach(k -> {
-      cache1.put(k, value);
-    });
-    eventually().runsCleanly(() -> {
-      assertThat(accountingCacheEventListener1.events.get(EventType.CREATED), hasSize(greaterThan(0)));
-      assertThat(accountingCacheEventListener1.events.get(EventType.EVICTED), hasSize(greaterThan(0)));
-      assertThat(accountingCacheEventListener2.events.get(EventType.CREATED), hasSize(greaterThan(0)));
-      assertThat(accountingCacheEventListener2.events.get(EventType.EVICTED), hasSize(greaterThan(0)));
-    });
-=======
     range(0, KEYS).forEach(k -> cache1.put(k, value));
 
-    await().atMost(TIMEOUT).untilAsserted(() -> range(0, KEYS).forEach(k -> {
+    eventually().runsCleanly(() -> range(0, KEYS).forEach(k -> {
       if (cache1.containsKey(k)) {
         assertThat(accountingCacheEventListener1.events, hasEntry(is(k), containsInAnyOrder(CREATED)));
         assertThat(accountingCacheEventListener2.events, hasEntry(is(k), containsInAnyOrder(accountingCacheEventListener1.events.get(k).toArray())));
@@ -299,7 +244,6 @@
         assertThat(accountingCacheEventListener2.events, hasEntry(is(k), containsInAnyOrder(is(CREATED), isOneOf(EVICTED, EXPIRED))));
       }
     }));
->>>>>>> 8e3414e8
 
     // failover passive -> active
     failover(cache1, cache2);
@@ -307,19 +251,12 @@
     range(0, KEYS).forEach(k -> {
       assertThat(cache1.get(k), is(nullValue()));
     });
-<<<<<<< HEAD
-    eventually().runsCleanly(() -> {
-      assertThat(accountingCacheEventListener1.events.get(EventType.EXPIRED), hasSize(greaterThan(0)));
-      assertThat(accountingCacheEventListener2.events.get(EventType.EXPIRED), hasSize(greaterThan(0)));
-    });
-=======
-
-    await().atMost(TIMEOUT).untilAsserted(() -> range(0, KEYS).forEach(k -> {
+
+    eventually().runsCleanly(() -> range(0, KEYS).forEach(k -> {
       assertThat(accountingCacheEventListener1.events, hasEntry(is(k), containsInAnyOrder(is(CREATED), isOneOf(EVICTED, EXPIRED))));
       //assertThat(accountingCacheEventListener2.events, hasEntry(is(k), containsInAnyOrder(accountingCacheEventListener1.events.get(k).toArray())));
       assertThat(accountingCacheEventListener2.events, hasEntry(is(k), containsInAnyOrder(is(CREATED), isOneOf(EVICTED, EXPIRED))));
     }));
->>>>>>> 8e3414e8
   }
 
 
