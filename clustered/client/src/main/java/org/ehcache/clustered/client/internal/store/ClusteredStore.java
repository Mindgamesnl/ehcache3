--- conflicted
+++ resolved
@@ -677,7 +677,6 @@
 
       clusteredStore.storeProxy.addInvalidationListener(new ServerStoreProxy.InvalidationListener() {
         @Override
-<<<<<<< HEAD
         public void onAppendInvalidateHash(long hash) {
           if (clusteredStore.invalidationValve != null) {
             try {
@@ -692,11 +691,7 @@
 
         @Override
         public void onEvictInvalidateHash(long hash) {
-          Enum result = StoreOperationOutcomes.EvictionOutcome.SUCCESS;
-=======
-        public void onInvalidateHash(long hash) {
           StoreOperationOutcomes.EvictionOutcome result = StoreOperationOutcomes.EvictionOutcome.SUCCESS;
->>>>>>> cb6e4e23
           clusteredStore.evictionObserver.begin();
           if (clusteredStore.invalidationValve != null) {
             try {
