--- conflicted
+++ resolved
@@ -215,18 +215,13 @@
     }
 
     @Override
-<<<<<<< HEAD
     public void onAppendInvalidateHash(long hash) {
       this.delegate.onAppendInvalidateHash(hash);
     }
 
     @Override
-    public void onEvictInvalidateHash(long hash) {
-      this.delegate.onEvictInvalidateHash(hash);
-=======
-    public void onInvalidateHash(long hash, Chain evictedChain) {
-      this.delegate.onInvalidateHash(hash, evictedChain);
->>>>>>> 299c1307
+    public void onEvictInvalidateHash(long hash, Chain evictedChain) {
+      this.delegate.onEvictInvalidateHash(hash, evictedChain);
     }
 
     @Override
