/*
 * Copyright Terracotta, Inc.
 *
 * Licensed under the Apache License, Version 2.0 (the "License");
 * you may not use this file except in compliance with the License.
 * You may obtain a copy of the License at
 *
 *     http://www.apache.org/licenses/LICENSE-2.0
 *
 * Unless required by applicable law or agreed to in writing, software
 * distributed under the License is distributed on an "AS IS" BASIS,
 * WITHOUT WARRANTIES OR CONDITIONS OF ANY KIND, either express or implied.
 * See the License for the specific language governing permissions and
 * limitations under the License.
 */
package org.ehcache.clustered.client.internal.service;

import org.ehcache.CachePersistenceException;
import org.ehcache.clustered.client.config.ClusteringServiceConfiguration;
import org.ehcache.clustered.client.config.ClusteringServiceConfiguration.ClientMode;
import org.ehcache.clustered.client.config.Timeouts;
import org.ehcache.clustered.client.internal.ClusterTierManagerClientEntity;
import org.ehcache.clustered.client.internal.ClusterTierManagerClientEntityFactory;
import org.ehcache.clustered.client.internal.ClusterTierManagerCreationException;
import org.ehcache.clustered.client.internal.ClusterTierManagerValidationException;
import org.ehcache.clustered.client.internal.ConnectionSource;
import org.ehcache.clustered.client.internal.PerpetualCachePersistenceException;
import org.ehcache.clustered.client.internal.store.ClusterTierClientEntity;
import org.ehcache.clustered.client.service.EntityBusyException;
import org.ehcache.clustered.common.internal.ServerStoreConfiguration;
import org.ehcache.clustered.common.internal.exceptions.DestroyInProgressException;
import org.slf4j.Logger;
import org.slf4j.LoggerFactory;
import org.terracotta.connection.Connection;
import org.terracotta.connection.ConnectionException;
import org.terracotta.connection.ConnectionPropertyNames;
import org.terracotta.exception.ConnectionClosedException;
import org.terracotta.exception.ConnectionShutdownException;
import org.terracotta.exception.EntityAlreadyExistsException;
import org.terracotta.exception.EntityNotFoundException;

import java.io.IOException;
import java.util.Properties;
import java.util.Random;
import java.util.concurrent.ConcurrentHashMap;
import java.util.concurrent.ConcurrentMap;
import java.util.concurrent.TimeoutException;
import java.util.concurrent.atomic.AtomicInteger;

class ConnectionState {

  private static final Logger LOGGER = LoggerFactory.getLogger(ConnectionState.class);

  private static final String CONNECTION_PREFIX = "Ehcache:";

  private volatile Connection clusterConnection = null;
  private volatile ClusterTierManagerClientEntityFactory entityFactory = null;
  private volatile ClusterTierManagerClientEntity entity = null;

  private final AtomicInteger reconnectCounter = new AtomicInteger();
  private final ConcurrentMap<String, ClusterTierClientEntity> clusterTierEntities = new ConcurrentHashMap<>();
  private final Timeouts timeouts;
  private final ConnectionSource connectionSource;
  private final String entityIdentifier;
  private final Properties connectionProperties;
  private final ClusteringServiceConfiguration serviceConfiguration;

  private Runnable connectionRecoveryListener = () -> {};

  ConnectionState(Timeouts timeouts, Properties connectionProperties, ClusteringServiceConfiguration serviceConfiguration) {
    this.timeouts = timeouts;
    this.connectionSource = serviceConfiguration.getConnectionSource();
    this.entityIdentifier = connectionSource.getClusterTierManager();
    this.connectionProperties = connectionProperties;
    connectionProperties.put(ConnectionPropertyNames.CONNECTION_NAME, CONNECTION_PREFIX + entityIdentifier);
    connectionProperties.put(ConnectionPropertyNames.CONNECTION_TIMEOUT, Long.toString(timeouts.getConnectionTimeout().toMillis()));
    this.serviceConfiguration = serviceConfiguration;
  }

  public void setConnectionRecoveryListener(Runnable connectionRecoveryListener) {
    this.connectionRecoveryListener = connectionRecoveryListener;
  }

  public Connection getConnection() {
    return clusterConnection;
  }

  public ClusterTierClientEntity getClusterTierClientEntity(String cacheId) {
    return clusterTierEntities.get(cacheId);
  }

  public ClusterTierManagerClientEntityFactory getEntityFactory() {
    return entityFactory;
  }

  public ClusterTierManagerClientEntity getEntity() {
    return entity;
  }

  public ClusterTierClientEntity createClusterTierClientEntity(String cacheId,
                                                               ServerStoreConfiguration clientStoreConfiguration, boolean isReconnect)
          throws CachePersistenceException {
    ClusterTierClientEntity storeClientEntity;
    while (true) {
      try {
        storeClientEntity = entityFactory.fetchOrCreateClusteredStoreEntity(entityIdentifier, cacheId,
                clientStoreConfiguration, serviceConfiguration.getClientMode(), isReconnect);
        clusterTierEntities.put(cacheId, storeClientEntity);
        break;
      } catch (EntityNotFoundException e) {
        throw new PerpetualCachePersistenceException("Cluster tier proxy '" + cacheId + "' for entity '" + entityIdentifier + "' does not exist.", e);
      } catch (ConnectionClosedException | ConnectionShutdownException e) {
        LOGGER.info("Disconnected from the server", e);
        handleConnectionClosedException(true);
      }
    }

    return storeClientEntity;
  }

  public void removeClusterTierClientEntity(String cacheId) {
    clusterTierEntities.remove(cacheId);
  }

  public void initClusterConnection() {
    try {
      connect();
    } catch (ConnectionException ex) {
      LOGGER.error("Initial connection failed due to", ex);
      throw new RuntimeException(ex);
    }
  }

  private void reconnect(boolean retrieve) {
    while (true) {
      try {
        connect();
<<<<<<< HEAD
        if (retrieve) {
          retrieveEntity();
=======
        if (serviceConfiguration.getClientMode().equals(ClientMode.AUTO_CREATE_ON_RECONNECT)) {
          autoCreateEntity();
>>>>>>> 7c4851a5
        }
        LOGGER.info("New connection to server is established, reconnect count is {}", reconnectCounter.incrementAndGet());
        break;
      } catch (ConnectionException e) {
        LOGGER.error("Re-connection to server failed, trying again", e);
      }
    }
  }

  private void connect() throws ConnectionException {
    clusterConnection = connectionSource.connect(connectionProperties);
    entityFactory = new ClusterTierManagerClientEntityFactory(clusterConnection, timeouts);
  }

  public void closeConnection() {
    Connection conn = clusterConnection;
    clusterConnection = null;
    if(conn != null) {
      try {
        conn.close();
      } catch (IOException | ConnectionShutdownException e) {
        LOGGER.warn("Error closing cluster connection: " + e);
      }
    }
  }

  private boolean silentDestroyUtil() {
    try {
      silentDestroy();
      return true;
    } catch (ConnectionClosedException | ConnectionShutdownException e) {
      LOGGER.info("Disconnected from the server", e);
      reconnect(false);
      return false;
    }
  }

  private void silentDestroy() {
    LOGGER.debug("Found a broken ClusterTierManager - trying to clean it up");
    try {
      // Random sleep to enable racing clients to have a window to do the cleanup
      Thread.sleep(new Random().nextInt(1000));
    } catch (InterruptedException e) {
      Thread.currentThread().interrupt();
    }
    try {
      entityFactory.destroy(entityIdentifier);
    } catch (EntityBusyException e) {
      // Ignore - we have a racy client
      LOGGER.debug("ClusterTierManager {} marked busy when trying to clean it up", entityIdentifier);
    }
  }

  public void acquireLeadership() {
    if (!entityFactory.acquireLeadership(entityIdentifier)) {
      entityFactory = null;
      closeConnection();
      throw new IllegalStateException("Couldn't acquire cluster-wide maintenance lease");
    }
  }

  public void initializeState() {
    try {
      switch (serviceConfiguration.getClientMode()) {
        case CONNECT:
        case EXPECTING:
          retrieveEntity();
          break;
        case AUTO_CREATE:
        case AUTO_CREATE_ON_RECONNECT:
          autoCreateEntity();
          break;
        default:
          throw new AssertionError(serviceConfiguration.getClientMode());
      }
    } catch (RuntimeException e) {
      entityFactory = null;
      closeConnection();
      throw e;
    }
  }

  private void retrieveEntity() {
    try {
      entity = entityFactory.retrieve(entityIdentifier, serviceConfiguration.getServerConfiguration());
    } catch (DestroyInProgressException | EntityNotFoundException e) {
      throw new IllegalStateException("The cluster tier manager '" + entityIdentifier + "' does not exist."
              + " Please review your configuration.", e);
    } catch (TimeoutException e) {
      throw new RuntimeException("Could not connect to the cluster tier manager '" + entityIdentifier
              + "'; retrieve operation timed out", e);
    }
  }

  public void destroyState(boolean healthyConnection) {
    if (entityFactory != null) {
      // proactively abandon any acquired read or write locks on a healthy connection
      entityFactory.abandonAllHolds(entityIdentifier, healthyConnection);
    }
    entityFactory = null;

    clusterTierEntities.clear();
    entity = null;
  }

  public void destroyAll() throws CachePersistenceException {
    LOGGER.info("destroyAll called for cluster tiers on {}", connectionSource);

    while (true) {
      try {
        entityFactory.destroy(entityIdentifier);
        break;
      } catch (EntityBusyException e) {
        throw new CachePersistenceException("Cannot delete cluster tiers on " + connectionSource, e);
      } catch (ConnectionClosedException | ConnectionShutdownException e) {
        handleConnectionClosedException(false);
      }
    }
  }

  public void destroy(String name) throws CachePersistenceException {
    // will happen when in maintenance mode
    while (true) {
      if (entity == null) {
        try {
          entity = entityFactory.retrieve(entityIdentifier, serviceConfiguration.getServerConfiguration());
        } catch (EntityNotFoundException e) {
          // No entity on the server, so no need to destroy anything
          break;
        } catch (TimeoutException e) {
          throw new CachePersistenceException("Could not connect to the cluster tier manager '" + entityIdentifier
                  + "'; retrieve operation timed out", e);
        } catch (DestroyInProgressException e) {
          if (silentDestroyUtil()) {
            // Nothing left to do
            break;
          }
        } catch (ConnectionClosedException | ConnectionShutdownException e) {
          reconnect(false);
        }
      }

      try {
        if (entity != null) {
          entityFactory.destroyClusteredStoreEntity(entityIdentifier, name);
          break;
        }
      } catch (EntityNotFoundException e) {
        // Ignore - does not exist, nothing to destroy
        LOGGER.debug("Destruction of cluster tier {} failed as it does not exist", name);
        break;
      } catch (ConnectionClosedException | ConnectionShutdownException e) {
        handleConnectionClosedException(false);
      }
    }
  }

  private void autoCreateEntity() throws ClusterTierManagerValidationException, IllegalStateException {
    while (true) {
      try {
        entityFactory.create(entityIdentifier, serviceConfiguration.getServerConfiguration());
      } catch (ClusterTierManagerCreationException e) {
        throw new IllegalStateException("Could not create the cluster tier manager '" + entityIdentifier + "'.", e);
      } catch (EntityAlreadyExistsException | EntityBusyException e) {
        //ignore - entity already exists - try to retrieve
      } catch (ConnectionClosedException | ConnectionShutdownException e) {
        LOGGER.info("Disconnected from the server", e);
        reconnect(false);
        continue;
      }

      try {
        entity = entityFactory.retrieve(entityIdentifier, serviceConfiguration.getServerConfiguration());
        break;
      } catch (DestroyInProgressException e) {
        silentDestroyUtil();
      } catch (EntityNotFoundException e) {
        //ignore - loop and try to create
      } catch (TimeoutException e) {
        throw new RuntimeException("Could not connect to the cluster tier manager '" + entityIdentifier
                + "'; retrieve operation timed out", e);
      } catch (ConnectionClosedException | ConnectionShutdownException e) {
        LOGGER.info("Disconnected from the server", e);
        reconnect(false);
      }
    }

  }

  private void handleConnectionClosedException(boolean retrieve) {
    while (true) {
      try {
        destroyState(false);
        reconnect(retrieve);
        connectionRecoveryListener.run();
        break;
      } catch (ConnectionClosedException | ConnectionShutdownException e) {
        LOGGER.info("Disconnected from the server", e);
      }
    }
  }

  //Only for test
  int getReconnectCount() {
    return reconnectCounter.get();
  }

}<|MERGE_RESOLUTION|>--- conflicted
+++ resolved
@@ -135,13 +135,12 @@
     while (true) {
       try {
         connect();
-<<<<<<< HEAD
         if (retrieve) {
-          retrieveEntity();
-=======
-        if (serviceConfiguration.getClientMode().equals(ClientMode.AUTO_CREATE_ON_RECONNECT)) {
-          autoCreateEntity();
->>>>>>> 7c4851a5
+          if (serviceConfiguration.getClientMode().equals(ClientMode.AUTO_CREATE_ON_RECONNECT)) {
+            autoCreateEntity();
+          } else {
+            retrieveEntity();
+          }
         }
         LOGGER.info("New connection to server is established, reconnect count is {}", reconnectCounter.incrementAndGet());
         break;
