--- conflicted
+++ resolved
@@ -44,16 +44,11 @@
     SimpleClusterTierClientEntity clientEntity1 = createClientEntity("testServerSideEvictionFiresInvalidations", Consistency.EVENTUAL, true);
     SimpleClusterTierClientEntity clientEntity2 = createClientEntity("testServerSideEvictionFiresInvalidations", Consistency.EVENTUAL, false);
 
-<<<<<<< HEAD
     final List<Long> store1EvictInvalidatedHashes = new CopyOnWriteArrayList<>();
+    final AtomicBoolean store1InvalidatedAll = new AtomicBoolean();
     final List<Long> store2AppendInvalidatedHashes = new CopyOnWriteArrayList<>();
     final List<Long> store2EvictInvalidatedHashes = new CopyOnWriteArrayList<>();
-=======
-    final List<Long> store1InvalidatedHashes = new CopyOnWriteArrayList<>();
-    final AtomicBoolean store1InvalidatedAll = new AtomicBoolean();
-    final List<Long> store2InvalidatedHashes = new CopyOnWriteArrayList<>();
     final AtomicBoolean store2InvalidatedAll = new AtomicBoolean();
->>>>>>> 94e923a7
 
     EventualServerStoreProxy serverStoreProxy1 = new EventualServerStoreProxy("testServerSideEvictionFiresInvalidations", clientEntity1, new ServerCallback() {
       @Override
