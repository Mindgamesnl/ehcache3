--- conflicted
+++ resolved
@@ -58,18 +58,13 @@
 
     StrongServerStoreProxy serverStoreProxy1 = new StrongServerStoreProxy("testServerSideEvictionFiresInvalidations", clientEntity1, new ServerCallback() {
       @Override
-<<<<<<< HEAD
-      public void onAppendInvalidateHash(long hash) {
-        fail("should not be called");
-      }
-
-      @Override
-      public void onEvictInvalidateHash(long hash) {
+      public void onAppendInvalidateHash(long hash) {
+        fail("should not be called");
+      }
+
+      @Override
+      public void onEvictInvalidateHash(long hash, Chain evictedChain) {
         store1EvictInvalidatedHashes.add(hash);
-=======
-      public void onInvalidateHash(long hash, Chain evictedChain) {
-        store1InvalidatedHashes.add(hash);
->>>>>>> 299c1307
       }
 
       @Override
@@ -89,18 +84,13 @@
     });
     StrongServerStoreProxy serverStoreProxy2 = new StrongServerStoreProxy("testServerSideEvictionFiresInvalidations", clientEntity2, new ServerCallback() {
       @Override
-<<<<<<< HEAD
       public void onAppendInvalidateHash(long hash) {
         store2AppendInvalidatedHashes.add(hash);
       }
 
       @Override
-      public void onEvictInvalidateHash(long hash) {
+      public void onEvictInvalidateHash(long hash, Chain evictedChain) {
         store2EvictInvalidatedHashes.add(hash);
-=======
-      public void onInvalidateHash(long hash, Chain evictedChain) {
-        store2InvalidatedHashes.add(hash);
->>>>>>> 299c1307
       }
 
       @Override
@@ -152,16 +142,12 @@
     StrongServerStoreProxy serverStoreProxy1 = new StrongServerStoreProxy("testHashInvalidationListenerWithAppend", clientEntity1, mock(ServerCallback.class));
     StrongServerStoreProxy serverStoreProxy2 = new StrongServerStoreProxy("testHashInvalidationListenerWithAppend", clientEntity2, new ServerCallback() {
       @Override
-<<<<<<< HEAD
-      public void onAppendInvalidateHash(long hash) {
-=======
-      public void onInvalidateHash(long hash, Chain evictedChain) {
->>>>>>> 299c1307
+      public void onAppendInvalidateHash(long hash) {
         invalidatedHash.set(hash);
       }
 
       @Override
-      public void onEvictInvalidateHash(long hash) {
+      public void onEvictInvalidateHash(long hash, Chain evictedChain) {
         fail("should not be called");
       }
 
@@ -196,11 +182,7 @@
     StrongServerStoreProxy serverStoreProxy1 = new StrongServerStoreProxy("testConcurrentHashInvalidationListenerWithAppend", clientEntity1, mock(ServerCallback.class));
     StrongServerStoreProxy serverStoreProxy2 = new StrongServerStoreProxy("testConcurrentHashInvalidationListenerWithAppend", clientEntity2, new ServerCallback() {
       @Override
-<<<<<<< HEAD
-      public void onAppendInvalidateHash(long hash) {
-=======
-      public void onInvalidateHash(long hash, Chain evictedChain) {
->>>>>>> 299c1307
+      public void onAppendInvalidateHash(long hash) {
         if (!invalidating.compareAndSet(false, true)) {
           fail("Both threads entered the listener concurrently");
         }
@@ -214,7 +196,7 @@
       }
 
       @Override
-      public void onEvictInvalidateHash(long hash) {
+      public void onEvictInvalidateHash(long hash, Chain evictedChain) {
         fail("should not be called");
       }
 
@@ -263,16 +245,12 @@
     StrongServerStoreProxy serverStoreProxy1 = new StrongServerStoreProxy("testHashInvalidationListenerWithGetAndAppend", clientEntity1, mock(ServerCallback.class));
     StrongServerStoreProxy serverStoreProxy2 = new StrongServerStoreProxy("testHashInvalidationListenerWithGetAndAppend", clientEntity2, new ServerCallback() {
       @Override
-<<<<<<< HEAD
-      public void onAppendInvalidateHash(long hash) {
-=======
-      public void onInvalidateHash(long hash, Chain evictedChain) {
->>>>>>> 299c1307
+      public void onAppendInvalidateHash(long hash) {
         invalidatedHash.set(hash);
       }
 
       @Override
-      public void onEvictInvalidateHash(long hash) {
+      public void onEvictInvalidateHash(long hash, Chain evictedChain) {
         fail("should not be called");
       }
 
@@ -307,16 +285,12 @@
     StrongServerStoreProxy serverStoreProxy1 = new StrongServerStoreProxy("testAllInvalidationListener", clientEntity1, mock(ServerCallback.class));
     StrongServerStoreProxy serverStoreProxy2 = new StrongServerStoreProxy("testAllInvalidationListener", clientEntity2, new ServerCallback() {
       @Override
-<<<<<<< HEAD
-      public void onAppendInvalidateHash(long hash) {
-        throw new AssertionError("Should not be called");
-      }
-
-      @Override
-      public void onEvictInvalidateHash(long hash) {
-=======
-      public void onInvalidateHash(long hash, Chain evictedChain) {
->>>>>>> 299c1307
+      public void onAppendInvalidateHash(long hash) {
+        throw new AssertionError("Should not be called");
+      }
+
+      @Override
+      public void onEvictInvalidateHash(long hash, Chain evictedChain) {
         throw new AssertionError("Should not be called");
       }
 
@@ -352,16 +326,12 @@
     StrongServerStoreProxy serverStoreProxy1 = new StrongServerStoreProxy("testConcurrentAllInvalidationListener", clientEntity1, mock(ServerCallback.class));
     StrongServerStoreProxy serverStoreProxy2 = new StrongServerStoreProxy("testConcurrentAllInvalidationListener", clientEntity2, new ServerCallback() {
       @Override
-<<<<<<< HEAD
-      public void onAppendInvalidateHash(long hash) {
-        throw new AssertionError("Should not be called");
-      }
-
-      @Override
-      public void onEvictInvalidateHash(long hash) {
-=======
-      public void onInvalidateHash(long hash, Chain evictedChain) {
->>>>>>> 299c1307
+      public void onAppendInvalidateHash(long hash) {
+        throw new AssertionError("Should not be called");
+      }
+
+      @Override
+      public void onEvictInvalidateHash(long hash, Chain evictedChain) {
         throw new AssertionError("Should not be called");
       }
 
@@ -417,16 +387,12 @@
     StrongServerStoreProxy serverStoreProxy1 = new StrongServerStoreProxy("testAppendInvalidationUnblockedByDisconnection", clientEntity1, mock(ServerCallback.class));
     StrongServerStoreProxy serverStoreProxy2 = new StrongServerStoreProxy("testAppendInvalidationUnblockedByDisconnection", clientEntity2, new ServerCallback() {
       @Override
-<<<<<<< HEAD
-      public void onAppendInvalidateHash(long hash) {
-=======
-      public void onInvalidateHash(long hash, Chain evictedChain) {
->>>>>>> 299c1307
+      public void onAppendInvalidateHash(long hash) {
         clientEntity1.fireDisconnectionEvent();
       }
 
       @Override
-      public void onEvictInvalidateHash(long hash) {
+      public void onEvictInvalidateHash(long hash, Chain evictedChain) {
         fail("should not be called");
       }
 
@@ -462,16 +428,12 @@
     StrongServerStoreProxy serverStoreProxy1 = new StrongServerStoreProxy("testClearInvalidationUnblockedByDisconnection", clientEntity1, mock(ServerCallback.class));
     StrongServerStoreProxy serverStoreProxy2 = new StrongServerStoreProxy("testClearInvalidationUnblockedByDisconnection", clientEntity2, new ServerCallback() {
       @Override
-<<<<<<< HEAD
-      public void onAppendInvalidateHash(long hash) {
-        throw new AssertionError("Should not be called");
-      }
-
-      @Override
-      public void onEvictInvalidateHash(long hash) {
-=======
-      public void onInvalidateHash(long hash, Chain evictedChain) {
->>>>>>> 299c1307
+      public void onAppendInvalidateHash(long hash) {
+        throw new AssertionError("Should not be called");
+      }
+
+      @Override
+      public void onEvictInvalidateHash(long hash, Chain evictedChain) {
         throw new AssertionError("Should not be called");
       }
 
