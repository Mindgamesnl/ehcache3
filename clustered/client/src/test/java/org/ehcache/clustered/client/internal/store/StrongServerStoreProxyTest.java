/*
 * Copyright Terracotta, Inc.
 *
 * Licensed under the Apache License, Version 2.0 (the "License");
 * you may not use this file except in compliance with the License.
 * You may obtain a copy of the License at
 *
 *     http://www.apache.org/licenses/LICENSE-2.0
 *
 * Unless required by applicable law or agreed to in writing, software
 * distributed under the License is distributed on an "AS IS" BASIS,
 * WITHOUT WARRANTIES OR CONDITIONS OF ANY KIND, either express or implied.
 * See the License for the specific language governing permissions and
 * limitations under the License.
 */
package org.ehcache.clustered.client.internal.store;

import org.ehcache.clustered.client.config.ClusteredResourcePool;
import org.ehcache.clustered.client.config.builders.ClusteredResourcePoolBuilder;
import org.ehcache.clustered.client.internal.store.ServerStoreProxy.ServerCallback;
import org.ehcache.clustered.common.Consistency;
import org.ehcache.clustered.common.internal.ServerStoreConfiguration;
import org.ehcache.clustered.common.internal.store.Chain;
import org.ehcache.config.units.MemoryUnit;
import org.ehcache.impl.serialization.LongSerializer;
import org.junit.Test;

import java.util.List;
import java.util.concurrent.CopyOnWriteArrayList;
import java.util.concurrent.CountDownLatch;
import java.util.concurrent.ExecutorService;
import java.util.concurrent.Executors;
import java.util.concurrent.TimeUnit;
import java.util.concurrent.atomic.AtomicBoolean;
import java.util.concurrent.atomic.AtomicReference;

import static org.ehcache.clustered.ChainUtils.createPayload;
import static org.ehcache.clustered.Matchers.matchesChain;
import static org.hamcrest.MatcherAssert.assertThat;
import static org.hamcrest.Matchers.greaterThan;
import static org.hamcrest.core.Is.is;
import static org.hamcrest.core.IsInstanceOf.instanceOf;
import static org.junit.Assert.fail;
import static org.mockito.Mockito.mock;

public class StrongServerStoreProxyTest extends AbstractServerStoreProxyTest {

  private static SimpleClusterTierClientEntity createClientEntity(String name, boolean create) throws Exception {
    ClusteredResourcePool resourcePool = ClusteredResourcePoolBuilder.clusteredDedicated(4L, MemoryUnit.MB);

    ServerStoreConfiguration serverStoreConfiguration = new ServerStoreConfiguration(resourcePool.getPoolAllocation(), Long.class.getName(),
      Long.class.getName(), LongSerializer.class.getName(), LongSerializer.class
      .getName(), Consistency.STRONG, false);

    return createClientEntity(name, serverStoreConfiguration, create);
  }

  @Test
  public void testServerSideEvictionFiresInvalidations() throws Exception {
    SimpleClusterTierClientEntity clientEntity1 = createClientEntity("testServerSideEvictionFiresInvalidations", true);
    SimpleClusterTierClientEntity clientEntity2 = createClientEntity("testServerSideEvictionFiresInvalidations", false);

    final List<Long> store1EvictInvalidatedHashes = new CopyOnWriteArrayList<>();
    final List<Long> store2AppendInvalidatedHashes = new CopyOnWriteArrayList<>();
    final List<Long> store2EvictInvalidatedHashes = new CopyOnWriteArrayList<>();

    StrongServerStoreProxy serverStoreProxy1 = new StrongServerStoreProxy("testServerSideEvictionFiresInvalidations", clientEntity1, new ServerCallback() {
      @Override
      public void onAppendInvalidateHash(long hash) {
        fail("should not be called");
      }

      @Override
      public void onEvictInvalidateHash(long hash) {
        store1EvictInvalidatedHashes.add(hash);
      }

      @Override
      public void onInvalidateAll() {
        fail("should not be called");
      }

      @Override
      public Chain compact(Chain chain) {
        throw new AssertionError();
      }
    });
    StrongServerStoreProxy serverStoreProxy2 = new StrongServerStoreProxy("testServerSideEvictionFiresInvalidations", clientEntity2, new ServerCallback() {
      @Override
      public void onAppendInvalidateHash(long hash) {
        store2AppendInvalidatedHashes.add(hash);
      }

      @Override
      public void onEvictInvalidateHash(long hash) {
        store2EvictInvalidatedHashes.add(hash);
      }

      @Override
      public void onInvalidateAll() {
        fail("should not be called");
      }

      @Override
      public Chain compact(Chain chain) {
        return chain;
      }
    });

    final int ITERATIONS = 40;
    for (int i = 0; i < ITERATIONS; i++) {
      serverStoreProxy1.append(i, createPayload(i, 512 * 1024));
    }

    int evictionCount = 0;
    for (int i = 0; i < ITERATIONS; i++) {
      Chain elements1 = serverStoreProxy1.get(i);
      Chain elements2 = serverStoreProxy2.get(i);
<<<<<<< HEAD
      assertThat(chainsEqual(elements1, elements2), is(true));
      if (elements1.isEmpty()) {
=======
      assertThat(elements2, matchesChain(elements2));
      if (!elements1.isEmpty()) {
        entryCount++;
      } else {
>>>>>>> f7793205
        evictionCount++;
      }
    }

    // there has to be server-side evictions, otherwise this test is useless
    assertThat(evictionCount, greaterThan(0));
    // test that each time the server evicted, the all the clients got notified
    assertThat(store1EvictInvalidatedHashes.size(), is(evictionCount));
    assertThat(store2EvictInvalidatedHashes.size(), is(evictionCount));
    // test that each time the client mutated, the other client got notified
    assertThat(store2AppendInvalidatedHashes.size(), is(ITERATIONS));
  }

  @Test
  public void testHashInvalidationListenerWithAppend() throws Exception {
    SimpleClusterTierClientEntity clientEntity1 = createClientEntity("testHashInvalidationListenerWithAppend", true);
    SimpleClusterTierClientEntity clientEntity2 = createClientEntity("testHashInvalidationListenerWithAppend", false);

    final AtomicReference<Long> invalidatedHash = new AtomicReference<>();

    StrongServerStoreProxy serverStoreProxy1 = new StrongServerStoreProxy("testHashInvalidationListenerWithAppend", clientEntity1, mock(ServerCallback.class));
    StrongServerStoreProxy serverStoreProxy2 = new StrongServerStoreProxy("testHashInvalidationListenerWithAppend", clientEntity2, new ServerCallback() {
      @Override
      public void onAppendInvalidateHash(long hash) {
        invalidatedHash.set(hash);
      }

      @Override
      public void onEvictInvalidateHash(long hash) {
        fail("should not be called");
      }

      @Override
      public void onInvalidateAll() {
        throw new AssertionError("Should not be called");
      }

      @Override
      public Chain compact(Chain chain) {
        throw new AssertionError();
      }
    });

    serverStoreProxy1.append(1L, createPayload(1L));

    assertThat(invalidatedHash.get(), is(1L));
  }

  @Test
  public void testConcurrentHashInvalidationListenerWithAppend() throws Exception {
    SimpleClusterTierClientEntity clientEntity1 = createClientEntity("testConcurrentHashInvalidationListenerWithAppend", true);
    SimpleClusterTierClientEntity clientEntity2 = createClientEntity("testConcurrentHashInvalidationListenerWithAppend", false);

    final AtomicBoolean invalidating = new AtomicBoolean();
    final CountDownLatch latch = new CountDownLatch(2);
    StrongServerStoreProxy serverStoreProxy1 = new StrongServerStoreProxy("testConcurrentHashInvalidationListenerWithAppend", clientEntity1, mock(ServerCallback.class));
    StrongServerStoreProxy serverStoreProxy2 = new StrongServerStoreProxy("testConcurrentHashInvalidationListenerWithAppend", clientEntity2, new ServerCallback() {
      @Override
      public void onAppendInvalidateHash(long hash) {
        if (!invalidating.compareAndSet(false, true)) {
          fail("Both threads entered the listener concurrently");
        }
        try {
          Thread.sleep(100);
        } catch (InterruptedException ie) {
          throw new AssertionError(ie);
        }
        invalidating.set(false);
        latch.countDown();
      }

      @Override
      public void onEvictInvalidateHash(long hash) {
        fail("should not be called");
      }

      @Override
      public void onInvalidateAll() {
        throw new AssertionError("Should not be called");
      }

      @Override
      public Chain compact(Chain chain) {
        throw new AssertionError();
      }
    });

    ExecutorService executor = Executors.newCachedThreadPool();
    try {
      executor.submit(() -> {
        serverStoreProxy1.append(1L, createPayload(1L));
        return null;
      });
      executor.submit(() -> {
        serverStoreProxy1.append(1L, createPayload(1L));
        return null;
      });

      if (!latch.await(5, TimeUnit.SECONDS)) {
        fail("Both listeners were not called");
      }
    } finally {
      executor.shutdown();
    }
  }

  @Test
  public void testHashInvalidationListenerWithGetAndAppend() throws Exception {
    SimpleClusterTierClientEntity clientEntity1 = createClientEntity("testHashInvalidationListenerWithGetAndAppend", true);
    SimpleClusterTierClientEntity clientEntity2 = createClientEntity("testHashInvalidationListenerWithGetAndAppend", false);

    final AtomicReference<Long> invalidatedHash = new AtomicReference<>();

    StrongServerStoreProxy serverStoreProxy1 = new StrongServerStoreProxy("testHashInvalidationListenerWithGetAndAppend", clientEntity1, mock(ServerCallback.class));
    StrongServerStoreProxy serverStoreProxy2 = new StrongServerStoreProxy("testHashInvalidationListenerWithGetAndAppend", clientEntity2, new ServerCallback() {
      @Override
      public void onAppendInvalidateHash(long hash) {
        invalidatedHash.set(hash);
      }

      @Override
      public void onEvictInvalidateHash(long hash) {
        fail("should not be called");
      }

      @Override
      public void onInvalidateAll() {
        throw new AssertionError("Should not be called");
      }

      @Override
      public Chain compact(Chain chain) {
        throw new AssertionError();
      }
    });

    serverStoreProxy1.getAndAppend(1L, createPayload(1L));

    assertThat(invalidatedHash.get(), is(1L));
  }

  @Test
  public void testAllInvalidationListener() throws Exception {
    SimpleClusterTierClientEntity clientEntity1 = createClientEntity("testAllInvalidationListener", true);
    SimpleClusterTierClientEntity clientEntity2 = createClientEntity("testAllInvalidationListener", false);

    final AtomicBoolean invalidatedAll = new AtomicBoolean();

    StrongServerStoreProxy serverStoreProxy1 = new StrongServerStoreProxy("testAllInvalidationListener", clientEntity1, mock(ServerCallback.class));
    StrongServerStoreProxy serverStoreProxy2 = new StrongServerStoreProxy("testAllInvalidationListener", clientEntity2, new ServerCallback() {
      @Override
      public void onAppendInvalidateHash(long hash) {
        throw new AssertionError("Should not be called");
      }

      @Override
      public void onEvictInvalidateHash(long hash) {
        throw new AssertionError("Should not be called");
      }

      @Override
      public void onInvalidateAll() {
        invalidatedAll.set(true);
      }

      @Override
      public Chain compact(Chain chain) {
        throw new AssertionError();
      }
    });

    serverStoreProxy1.clear();

    assertThat(invalidatedAll.get(), is(true));
  }

  @Test
  public void testConcurrentAllInvalidationListener() throws Exception {
    SimpleClusterTierClientEntity clientEntity1 = createClientEntity("testConcurrentAllInvalidationListener", true);
    SimpleClusterTierClientEntity clientEntity2 = createClientEntity("testConcurrentAllInvalidationListener", false);

    final AtomicBoolean invalidating = new AtomicBoolean();
    final CountDownLatch latch = new CountDownLatch(2);

    StrongServerStoreProxy serverStoreProxy1 = new StrongServerStoreProxy("testConcurrentAllInvalidationListener", clientEntity1, mock(ServerCallback.class));
    StrongServerStoreProxy serverStoreProxy2 = new StrongServerStoreProxy("testConcurrentAllInvalidationListener", clientEntity2, new ServerCallback() {
      @Override
      public void onAppendInvalidateHash(long hash) {
        throw new AssertionError("Should not be called");
      }

      @Override
      public void onEvictInvalidateHash(long hash) {
        throw new AssertionError("Should not be called");
      }

      @Override
      public void onInvalidateAll() {
        if (!invalidating.compareAndSet(false, true)) {
          fail("Both threads entered the listener concurrently");
        }
        try {
          Thread.sleep(100);
        } catch (InterruptedException ie) {
          throw new AssertionError(ie);
        }
        invalidating.set(false);
        latch.countDown();
      }

      @Override
      public Chain compact(Chain chain) {
        throw new AssertionError();
      }
    });

    ExecutorService executor = Executors.newCachedThreadPool();
    try {
      executor.submit(() -> {
        serverStoreProxy1.clear();
        return null;
      });
      executor.submit(() -> {
        serverStoreProxy1.clear();
        return null;
      });

      if (!latch.await(5, TimeUnit.SECONDS)) {
        fail("Both listeners were not called");
      }
    } finally {
      executor.shutdown();
    }
  }

  @Test
  public void testAppendInvalidationUnblockedByDisconnection() throws Exception {
    SimpleClusterTierClientEntity clientEntity1 = createClientEntity("testAppendInvalidationUnblockedByDisconnection", true);
    SimpleClusterTierClientEntity clientEntity2 = createClientEntity("testAppendInvalidationUnblockedByDisconnection", false);

    StrongServerStoreProxy serverStoreProxy1 = new StrongServerStoreProxy("testAppendInvalidationUnblockedByDisconnection", clientEntity1, mock(ServerCallback.class));
    StrongServerStoreProxy serverStoreProxy2 = new StrongServerStoreProxy("testAppendInvalidationUnblockedByDisconnection", clientEntity2, new ServerCallback() {
      @Override
      public void onAppendInvalidateHash(long hash) {
        clientEntity1.fireDisconnectionEvent();
      }

      @Override
      public void onEvictInvalidateHash(long hash) {
        fail("should not be called");
      }

      @Override
      public void onInvalidateAll() {
        throw new AssertionError("Should not be called");
      }

      @Override
      public Chain compact(Chain chain) {
        throw new AssertionError();
      }
    });

    try {
      serverStoreProxy1.append(1L, createPayload(1L));
      fail("expected RuntimeException");
    } catch (RuntimeException re) {
      assertThat(re.getCause(), instanceOf(IllegalStateException.class));
    }
  }

  @Test
  public void testClearInvalidationUnblockedByDisconnection() throws Exception {
    SimpleClusterTierClientEntity clientEntity1 = createClientEntity("testClearInvalidationUnblockedByDisconnection", true);
    SimpleClusterTierClientEntity clientEntity2 = createClientEntity("testClearInvalidationUnblockedByDisconnection", false);

    StrongServerStoreProxy serverStoreProxy1 = new StrongServerStoreProxy("testClearInvalidationUnblockedByDisconnection", clientEntity1, mock(ServerCallback.class));
    StrongServerStoreProxy serverStoreProxy2 = new StrongServerStoreProxy("testClearInvalidationUnblockedByDisconnection", clientEntity2, new ServerCallback() {
      @Override
      public void onAppendInvalidateHash(long hash) {
        throw new AssertionError("Should not be called");
      }

      @Override
      public void onEvictInvalidateHash(long hash) {
        throw new AssertionError("Should not be called");
      }

      @Override
      public void onInvalidateAll() {
        clientEntity1.fireDisconnectionEvent();
      }

      @Override
      public Chain compact(Chain chain) {
        throw new AssertionError();
      }
    });

    try {
      serverStoreProxy1.clear();
      fail("expected RuntimeException");
    } catch (RuntimeException re) {
      assertThat(re.getCause(), instanceOf(IllegalStateException.class));
    }
  }
}<|MERGE_RESOLUTION|>--- conflicted
+++ resolved
@@ -116,15 +116,8 @@
     for (int i = 0; i < ITERATIONS; i++) {
       Chain elements1 = serverStoreProxy1.get(i);
       Chain elements2 = serverStoreProxy2.get(i);
-<<<<<<< HEAD
-      assertThat(chainsEqual(elements1, elements2), is(true));
+      assertThat(elements2, matchesChain(elements2));
       if (elements1.isEmpty()) {
-=======
-      assertThat(elements2, matchesChain(elements2));
-      if (!elements1.isEmpty()) {
-        entryCount++;
-      } else {
->>>>>>> f7793205
         evictionCount++;
       }
     }
