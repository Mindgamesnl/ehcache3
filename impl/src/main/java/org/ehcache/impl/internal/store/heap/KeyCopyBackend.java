/*
 * Copyright Terracotta, Inc.
 *
 * Licensed under the Apache License, Version 2.0 (the "License");
 * you may not use this file except in compliance with the License.
 * You may obtain a copy of the License at
 *
 *     http://www.apache.org/licenses/LICENSE-2.0
 *
 * Unless required by applicable law or agreed to in writing, software
 * distributed under the License is distributed on an "AS IS" BASIS,
 * WITHOUT WARRANTIES OR CONDITIONS OF ANY KIND, either express or implied.
 * See the License for the specific language governing permissions and
 * limitations under the License.
 */

package org.ehcache.impl.internal.store.heap;

import org.ehcache.config.EvictionAdvisor;
import org.ehcache.core.spi.store.Store;
import org.ehcache.impl.internal.concurrent.ConcurrentHashMap;
import org.ehcache.impl.internal.concurrent.EvictingConcurrentMap;
import org.ehcache.impl.internal.store.heap.holders.CopiedOnHeapKey;
import org.ehcache.impl.internal.store.heap.holders.LookupOnlyOnHeapKey;
import org.ehcache.impl.internal.store.heap.holders.OnHeapKey;
import org.ehcache.impl.internal.store.heap.holders.OnHeapValueHolder;
import org.ehcache.spi.copy.Copier;

import java.util.AbstractMap;
import java.util.ArrayList;
import java.util.Collection;
import java.util.Comparator;
import java.util.Iterator;
import java.util.Map;
import java.util.Random;
import java.util.concurrent.atomic.AtomicLong;
import java.util.function.BiFunction;
import java.util.function.Supplier;

/**
 * Backend dealing with a key copier and storing keys as {@code OnHeapKey<K>}
 *
 * @param <K> the key type
 * @param <V> the value type
 */
class KeyCopyBackend<K, V> implements Backend<K, V> {

<<<<<<< HEAD
  private volatile EvictingConcurrentMap<OnHeapKey<K>, OnHeapValueHolder<V>> keyCopyMap;
  private final Supplier<EvictingConcurrentMap<OnHeapKey<K>, OnHeapValueHolder<V>>> keyCopyMapSupplier;
=======
  private final EvictingConcurrentMap<OnHeapKey<K>, OnHeapValueHolder<V>> keyCopyMap = new ConcurrentHashMap<>();
>>>>>>> 6f5d57ec
  private final boolean byteSized;
  private final Copier<K> keyCopier;
  private final AtomicLong byteSize = new AtomicLong(0L);

<<<<<<< HEAD
  KeyCopyBackend(boolean byteSized, Copier<K> keyCopier, Supplier<EvictingConcurrentMap<OnHeapKey<K>, OnHeapValueHolder<V>>> keyCopyMapSupplier) {
    this.byteSized = byteSized;
    this.keyCopier = keyCopier;
    this.keyCopyMap = keyCopyMapSupplier.get();
    this.keyCopyMapSupplier = keyCopyMapSupplier;
=======
  KeyCopyBackend(boolean byteSized, Copier<K> keyCopier) {
    this.byteSized = byteSized;
    this.keyCopier = keyCopier;
>>>>>>> 6f5d57ec
  }

  @Override
  public boolean remove(K key, OnHeapValueHolder<V> value) {
    return keyCopyMap.remove(lookupOnlyKey(key), value);
  }

  @Override
  public Map.Entry<K, OnHeapValueHolder<V>> getEvictionCandidate(Random random, int size, final Comparator<? super Store.ValueHolder<V>> prioritizer, final EvictionAdvisor<Object, ? super OnHeapValueHolder<?>> evictionAdvisor) {
    Map.Entry<OnHeapKey<K>, OnHeapValueHolder<V>> candidate = keyCopyMap.getEvictionCandidate(random, size, prioritizer, evictionAdvisor);

    if (candidate == null) {
      return null;
    } else {
      return new AbstractMap.SimpleEntry<>(candidate.getKey().getActualKeyObject(), candidate.getValue());
    }
  }

  @Override
  public long mappingCount() {
    return keyCopyMap.mappingCount();
  }

  @Override
  public long byteSize() {
    if (byteSized) {
      return byteSize.get();
    } else {
      throw new IllegalStateException("This store is not byte sized");
    }
  }

  @Override
  public long naturalSize() {
    if (byteSized) {
      return byteSize.get();
    } else {
      return mappingCount();
    }
  }

  @Override
  public void updateUsageInBytesIfRequired(long delta) {
    if (byteSized) {
      byteSize.addAndGet(delta);
    }
  }

  @Override
  public Iterable<K> keySet() {
    final Iterator<OnHeapKey<K>> iter = keyCopyMap.keySet().iterator();
    return () -> new Iterator<K>() {
      @Override
      public boolean hasNext() {
        return iter.hasNext();
      }

      @Override
      public K next() {
        return iter.next().getActualKeyObject();
      }

      @Override
      public void remove() {
        iter.remove();
      }
    };
  }

  @Override
  public Iterator<Map.Entry<K, OnHeapValueHolder<V>>> entrySetIterator() {

    final java.util.Iterator<Map.Entry<OnHeapKey<K>, OnHeapValueHolder<V>>> iter = keyCopyMap.entrySet().iterator();
    return new java.util.Iterator<Map.Entry<K, OnHeapValueHolder<V>>>() {
      @Override
      public boolean hasNext() {
        return iter.hasNext();
      }

      @Override
      public Map.Entry<K, OnHeapValueHolder<V>> next() {
        Map.Entry<OnHeapKey<K>, OnHeapValueHolder<V>> entry = iter.next();
        return new AbstractMap.SimpleEntry<>(entry.getKey().getActualKeyObject(), entry.getValue());
      }

      @Override
      public void remove() {
        iter.remove();
      }
    };
  }

  @Override
  public OnHeapValueHolder<V> compute(final K key, final BiFunction<K, OnHeapValueHolder<V>, OnHeapValueHolder<V>> computeFunction) {

    return keyCopyMap.compute(makeKey(key), (mappedKey, mappedValue) -> computeFunction.apply(mappedKey.getActualKeyObject(), mappedValue));
  }

  @Override
<<<<<<< HEAD
  public void clear() {
    // This is faster than performing a clear on the underlying map
    keyCopyMap = keyCopyMapSupplier.get();
  }

  @Override
=======
>>>>>>> 6f5d57ec
  public Collection<Map.Entry<K, OnHeapValueHolder<V>>> removeAllWithHash(int hash) {
    Collection<Map.Entry<OnHeapKey<K>, OnHeapValueHolder<V>>> removed = keyCopyMap.removeAllWithHash(hash);
    Collection<Map.Entry<K, OnHeapValueHolder<V>>> result = new ArrayList<>(removed.size());
    long delta = 0L;
    for (Map.Entry<OnHeapKey<K>, OnHeapValueHolder<V>> entry : removed) {
      delta -= entry.getValue().size();
      result.add(new AbstractMap.SimpleImmutableEntry<>(entry.getKey().getActualKeyObject(), entry.getValue()));
    }
    updateUsageInBytesIfRequired(delta);
    return result;
  }

  @Override
  public OnHeapValueHolder<V> remove(K key) {
    return keyCopyMap.remove(lookupOnlyKey(key));
  }

  @Override
  public OnHeapValueHolder<V> computeIfPresent(final K key, final BiFunction<K, OnHeapValueHolder<V>, OnHeapValueHolder<V>> computeFunction) {

    return keyCopyMap.computeIfPresent(makeKey(key), (mappedKey, mappedValue) -> computeFunction.apply(mappedKey.getActualKeyObject(), mappedValue));
  }

  private OnHeapKey<K> makeKey(K key) {
    return new CopiedOnHeapKey<>(key, keyCopier);
  }

  private OnHeapKey<K> lookupOnlyKey(K key) {
    return new LookupOnlyOnHeapKey<>(key);
  }

  @Override
  public OnHeapValueHolder<V> get(K key) {
    return keyCopyMap.get(lookupOnlyKey(key));
  }

  @Override
  public OnHeapValueHolder<V> putIfAbsent(K key, OnHeapValueHolder<V> valueHolder) {
    return keyCopyMap.putIfAbsent(makeKey(key), valueHolder);
  }

  @Override
  public boolean replace(K key, OnHeapValueHolder<V> oldValue, OnHeapValueHolder<V> newValue) {
    return keyCopyMap.replace(lookupOnlyKey(key), oldValue, newValue);
  }
}<|MERGE_RESOLUTION|>--- conflicted
+++ resolved
@@ -45,27 +45,14 @@
  */
 class KeyCopyBackend<K, V> implements Backend<K, V> {
 
-<<<<<<< HEAD
-  private volatile EvictingConcurrentMap<OnHeapKey<K>, OnHeapValueHolder<V>> keyCopyMap;
-  private final Supplier<EvictingConcurrentMap<OnHeapKey<K>, OnHeapValueHolder<V>>> keyCopyMapSupplier;
-=======
   private final EvictingConcurrentMap<OnHeapKey<K>, OnHeapValueHolder<V>> keyCopyMap = new ConcurrentHashMap<>();
->>>>>>> 6f5d57ec
   private final boolean byteSized;
   private final Copier<K> keyCopier;
   private final AtomicLong byteSize = new AtomicLong(0L);
 
-<<<<<<< HEAD
-  KeyCopyBackend(boolean byteSized, Copier<K> keyCopier, Supplier<EvictingConcurrentMap<OnHeapKey<K>, OnHeapValueHolder<V>>> keyCopyMapSupplier) {
-    this.byteSized = byteSized;
-    this.keyCopier = keyCopier;
-    this.keyCopyMap = keyCopyMapSupplier.get();
-    this.keyCopyMapSupplier = keyCopyMapSupplier;
-=======
   KeyCopyBackend(boolean byteSized, Copier<K> keyCopier) {
     this.byteSized = byteSized;
     this.keyCopier = keyCopier;
->>>>>>> 6f5d57ec
   }
 
   @Override
@@ -165,15 +152,6 @@
   }
 
   @Override
-<<<<<<< HEAD
-  public void clear() {
-    // This is faster than performing a clear on the underlying map
-    keyCopyMap = keyCopyMapSupplier.get();
-  }
-
-  @Override
-=======
->>>>>>> 6f5d57ec
   public Collection<Map.Entry<K, OnHeapValueHolder<V>>> removeAllWithHash(int hash) {
     Collection<Map.Entry<OnHeapKey<K>, OnHeapValueHolder<V>>> removed = keyCopyMap.removeAllWithHash(hash);
     Collection<Map.Entry<K, OnHeapValueHolder<V>>> result = new ArrayList<>(removed.size());
