/*
 * Copyright Terracotta, Inc.
 *
 * Licensed under the Apache License, Version 2.0 (the "License");
 * you may not use this file except in compliance with the License.
 * You may obtain a copy of the License at
 *
 *     http://www.apache.org/licenses/LICENSE-2.0
 *
 * Unless required by applicable law or agreed to in writing, software
 * distributed under the License is distributed on an "AS IS" BASIS,
 * WITHOUT WARRANTIES OR CONDITIONS OF ANY KIND, either express or implied.
 * See the License for the specific language governing permissions and
 * limitations under the License.
 */

package org.ehcache.impl.internal.store.offheap;

import java.io.Serializable;
import java.time.Duration;
import java.util.Collections;
import java.util.HashMap;
import java.util.Map;
import java.util.Objects;
import java.util.Set;
import java.util.concurrent.TimeUnit;
import java.util.concurrent.atomic.AtomicBoolean;
import java.util.concurrent.atomic.AtomicReference;
import java.util.function.BiFunction;
import java.util.function.Consumer;
import java.util.function.Function;
import java.util.function.Supplier;

import org.ehcache.Cache;
import org.ehcache.config.EvictionAdvisor;
import org.ehcache.core.config.ExpiryUtils;
import org.ehcache.core.events.StoreEventDispatcher;
import org.ehcache.core.events.StoreEventSink;
<<<<<<< HEAD
import org.ehcache.impl.store.BaseStore;
import org.ehcache.spi.resilience.StoreAccessException;
=======
import org.ehcache.exceptions.CacheAccessException;
import org.ehcache.expiry.Duration;
import org.ehcache.expiry.Expiry;
import org.ehcache.function.BiFunction;
import org.ehcache.function.Function;
import org.ehcache.function.NullaryFunction;
import org.ehcache.impl.internal.store.offheap.portability.OffHeapValueHolderPortability;
>>>>>>> 74239a93
import org.ehcache.core.spi.time.TimeSource;
import org.ehcache.expiry.ExpiryPolicy;
import org.ehcache.impl.internal.store.offheap.factories.EhcacheSegmentFactory;
import org.ehcache.core.spi.store.Store;
import org.ehcache.core.spi.store.events.StoreEventSource;
import org.ehcache.core.spi.store.tiering.AuthoritativeTier;
import org.ehcache.core.spi.store.tiering.CachingTier;
import org.ehcache.core.spi.store.tiering.LowerCachingTier;
import org.ehcache.core.statistics.AuthoritativeTierOperationOutcomes;
import org.ehcache.core.statistics.LowerCachingTierOperationsOutcome;
import org.ehcache.core.statistics.StoreOperationOutcomes;
<<<<<<< HEAD
import org.ehcache.impl.internal.store.BinaryValueHolder;
import org.ehcache.impl.store.HashUtils;
=======
import org.ehcache.spi.serialization.Serializer;
>>>>>>> 74239a93
import org.slf4j.Logger;
import org.slf4j.LoggerFactory;
import org.terracotta.offheapstore.exceptions.OversizeMappingException;
import org.terracotta.statistics.StatisticType;
import org.terracotta.statistics.observer.OperationObserver;

import static org.ehcache.core.config.ExpiryUtils.isExpiryDurationInfinite;
import static org.ehcache.core.exceptions.StorePassThroughException.handleException;
import static org.terracotta.statistics.StatisticsManager.tags;
import static org.terracotta.statistics.StatisticType.GAUGE;

public abstract class AbstractOffHeapStore<K, V> extends BaseStore<K, V> implements AuthoritativeTier<K, V>, LowerCachingTier<K, V> {

  private static final Logger LOG = LoggerFactory.getLogger(AbstractOffHeapStore.class);

  private static final CachingTier.InvalidationListener<?, ?> NULL_INVALIDATION_LISTENER = (key, valueHolder) -> {
    // Do nothing
  };

  private final TimeSource timeSource;
  private final StoreEventDispatcher<K, V> eventDispatcher;

  private final ExpiryPolicy<? super K, ? super V> expiry;

  private final OperationObserver<StoreOperationOutcomes.GetOutcome> getObserver;
  private final OperationObserver<StoreOperationOutcomes.PutOutcome> putObserver;
  private final OperationObserver<StoreOperationOutcomes.PutIfAbsentOutcome> putIfAbsentObserver;
  private final OperationObserver<StoreOperationOutcomes.RemoveOutcome> removeObserver;
  private final OperationObserver<StoreOperationOutcomes.ConditionalRemoveOutcome> conditionalRemoveObserver;
  private final OperationObserver<StoreOperationOutcomes.ReplaceOutcome> replaceObserver;
  private final OperationObserver<StoreOperationOutcomes.ConditionalReplaceOutcome> conditionalReplaceObserver;
  private final OperationObserver<StoreOperationOutcomes.ComputeOutcome> computeObserver;
  private final OperationObserver<StoreOperationOutcomes.ComputeIfAbsentOutcome> computeIfAbsentObserver;
  private final OperationObserver<StoreOperationOutcomes.EvictionOutcome> evictionObserver;
  private final OperationObserver<StoreOperationOutcomes.ExpirationOutcome> expirationObserver;

  private final OperationObserver<AuthoritativeTierOperationOutcomes.GetAndFaultOutcome> getAndFaultObserver;
  private final OperationObserver<AuthoritativeTierOperationOutcomes.ComputeIfAbsentAndFaultOutcome> computeIfAbsentAndFaultObserver;
  private final OperationObserver<AuthoritativeTierOperationOutcomes.FlushOutcome> flushObserver;

  private final OperationObserver<LowerCachingTierOperationsOutcome.InvalidateOutcome> invalidateObserver;
  private final OperationObserver<LowerCachingTierOperationsOutcome.InvalidateAllOutcome> invalidateAllObserver;
  private final OperationObserver<LowerCachingTierOperationsOutcome.InvalidateAllWithHashOutcome> invalidateAllWithHashObserver;
  private final OperationObserver<LowerCachingTierOperationsOutcome.GetAndRemoveOutcome> getAndRemoveObserver;
  private final OperationObserver<LowerCachingTierOperationsOutcome.InstallMappingOutcome> installMappingObserver;


  private volatile InvalidationValve valve;
  protected final BackingMapEvictionListener<K, V> mapEvictionListener;
  @SuppressWarnings("unchecked")
  private volatile CachingTier.InvalidationListener<K, V> invalidationListener = (CachingTier.InvalidationListener<K, V>) NULL_INVALIDATION_LISTENER;

  public AbstractOffHeapStore(Configuration<K, V> config, TimeSource timeSource, StoreEventDispatcher<K, V> eventDispatcher) {
    super(config);

    expiry = config.getExpiry();

    this.timeSource = timeSource;
    this.eventDispatcher = eventDispatcher;

    this.getObserver = createObserver("get", StoreOperationOutcomes.GetOutcome.class, true);
    this.putObserver = createObserver("put", StoreOperationOutcomes.PutOutcome.class, true);
    this.putIfAbsentObserver = createObserver("putIfAbsent", StoreOperationOutcomes.PutIfAbsentOutcome.class, true);
    this.removeObserver = createObserver("remove", StoreOperationOutcomes.RemoveOutcome.class, true);
    this.conditionalRemoveObserver = createObserver("conditionalRemove", StoreOperationOutcomes.ConditionalRemoveOutcome.class, true);
    this.replaceObserver = createObserver("replace", StoreOperationOutcomes.ReplaceOutcome.class, true);
    this.conditionalReplaceObserver = createObserver("conditionalReplace", StoreOperationOutcomes.ConditionalReplaceOutcome.class, true);
    this.computeObserver = createObserver("compute", StoreOperationOutcomes.ComputeOutcome.class, true);
    this.computeIfAbsentObserver = createObserver("computeIfAbsent", StoreOperationOutcomes.ComputeIfAbsentOutcome.class, true);
    this.evictionObserver = createObserver("eviction", StoreOperationOutcomes.EvictionOutcome.class, false);
    this.expirationObserver = createObserver("expiration", StoreOperationOutcomes.ExpirationOutcome.class, false);

    this.getAndFaultObserver = createObserver("getAndFault", AuthoritativeTierOperationOutcomes.GetAndFaultOutcome.class, true);
    this.computeIfAbsentAndFaultObserver = createObserver("computeIfAbsentAndFault", AuthoritativeTierOperationOutcomes.ComputeIfAbsentAndFaultOutcome.class, true);
    this.flushObserver = createObserver("flush", AuthoritativeTierOperationOutcomes.FlushOutcome.class, true);

    this.invalidateObserver = createObserver("invalidate", LowerCachingTierOperationsOutcome.InvalidateOutcome.class, true);
    this.invalidateAllObserver = createObserver("invalidateAll", LowerCachingTierOperationsOutcome.InvalidateAllOutcome.class, true);
    this.invalidateAllWithHashObserver = createObserver("invalidateAllWithHash", LowerCachingTierOperationsOutcome.InvalidateAllWithHashOutcome.class, true);
    this.getAndRemoveObserver= createObserver("getAndRemove", LowerCachingTierOperationsOutcome.GetAndRemoveOutcome.class, true);
    this.installMappingObserver= createObserver("installMapping", LowerCachingTierOperationsOutcome.InstallMappingOutcome.class, true);

    Set<String> tags = tags(getStatisticsTag(), "tier");
    registerStatistic("allocatedMemory", GAUGE, tags, EhcacheOffHeapBackingMap::allocatedMemory);
    registerStatistic("occupiedMemory", GAUGE, tags, EhcacheOffHeapBackingMap::occupiedMemory);
    registerStatistic("dataAllocatedMemory", GAUGE, tags, EhcacheOffHeapBackingMap::dataAllocatedMemory);
    registerStatistic("dataOccupiedMemory", GAUGE, tags, EhcacheOffHeapBackingMap::dataOccupiedMemory);
    registerStatistic("dataSize", GAUGE, tags, EhcacheOffHeapBackingMap::dataSize);
    registerStatistic("dataVitalMemory", GAUGE, tags, EhcacheOffHeapBackingMap::dataVitalMemory);
    registerStatistic("mappings", GAUGE, tags, EhcacheOffHeapBackingMap::longSize);
    registerStatistic("vitalMemory", GAUGE, tags, EhcacheOffHeapBackingMap::vitalMemory);
    registerStatistic("removedSlotCount", GAUGE, tags, EhcacheOffHeapBackingMap::removedSlotCount);
    registerStatistic("usedSlotCount", GAUGE, tags, EhcacheOffHeapBackingMap::usedSlotCount);
    registerStatistic("tableCapacity", GAUGE, tags, EhcacheOffHeapBackingMap::tableCapacity);

    this.mapEvictionListener = new BackingMapEvictionListener<>(eventDispatcher, evictionObserver);
  }

  private <T extends Serializable> void registerStatistic(String name, StatisticType type, Set<String> tags, Function<EhcacheOffHeapBackingMap<K, OffHeapValueHolder<V>>, T> fn) {
    registerStatistic(name, type, tags, () -> {
      EhcacheOffHeapBackingMap<K, OffHeapValueHolder<V>> map = backingMap();
      // Returning null means not available.
      // Do not return -1 because a stat can be negative and it's hard to tell the difference
      // between -1 meaning unavailable for a stat and for the other one -1 being a right value;
      return map == null ? null : fn.apply(map);
    });
  }

  @Override
  public Store.ValueHolder<V> get(K key) throws StoreAccessException {
    checkKey(key);

    getObserver.begin();
    ValueHolder<V> result = internalGet(key, true, true);
    if (result == null) {
      getObserver.end(StoreOperationOutcomes.GetOutcome.MISS);
    } else {
      getObserver.end(StoreOperationOutcomes.GetOutcome.HIT);
    }
    return result;
  }

  private Store.ValueHolder<V> internalGet(K key, final boolean updateAccess, final boolean touchValue) throws StoreAccessException {

    final StoreEventSink<K, V> eventSink = eventDispatcher.eventSink();
    final AtomicReference<OffHeapValueHolder<V>> heldValue = new AtomicReference<>();
    try {
      OffHeapValueHolder<V> result = backingMap().computeIfPresent(key, (mappedKey, mappedValue) -> {
        long now = timeSource.getTimeMillis();

        if (mappedValue.isExpired(now)) {
          onExpiration(mappedKey, mappedValue, eventSink);
          return null;
        }

        if (updateAccess) {
          mappedValue.forceDeserialization();
          OffHeapValueHolder<V> valueHolder = setAccessTimeAndExpiryThenReturnMapping(mappedKey, mappedValue, now, eventSink);
          if (valueHolder == null) {
            heldValue.set(mappedValue);
          }
          return valueHolder;
        } else if (touchValue) {
          mappedValue.forceDeserialization();
        }
        return mappedValue;
      });
      if (result == null && heldValue.get() != null) {
        result = heldValue.get();
      }
      eventDispatcher.releaseEventSink(eventSink);
      return result;
    } catch (RuntimeException re) {
      eventDispatcher.releaseEventSinkAfterFailure(eventSink, re);
      throw handleException(re);
    }
  }

  @Override
  public boolean containsKey(K key) throws StoreAccessException {
    checkKey(key);

    return internalGet(key, false, false) != null;
  }

  @Override
  public PutStatus put(final K key, final V value) throws StoreAccessException {
    checkKey(key);
    checkValue(value);

    putObserver.begin();

    final AtomicBoolean put = new AtomicBoolean();
    final StoreEventSink<K, V> eventSink = eventDispatcher.eventSink();

    final long now = timeSource.getTimeMillis();
    try {
      BiFunction<K, OffHeapValueHolder<V>, OffHeapValueHolder<V>> mappingFunction = (mappedKey, mappedValue) -> {

        if (mappedValue != null && mappedValue.isExpired(now)) {
          mappedValue = null;
        }

        if (mappedValue == null) {
          OffHeapValueHolder<V> newValue = newCreateValueHolder(key, value, now, eventSink);
          put.set(newValue != null);
          return newValue;
        } else {
          OffHeapValueHolder<V> newValue = newUpdatedValueHolder(key, value, mappedValue, now, eventSink);
          put.set(true);
          return newValue;
        }
      };
      computeWithRetry(key, mappingFunction, false);
      eventDispatcher.releaseEventSink(eventSink);
      if (put.get()) {
        putObserver.end(StoreOperationOutcomes.PutOutcome.PUT);
        return PutStatus.PUT;
      } else {
        putObserver.end(StoreOperationOutcomes.PutOutcome.NOOP);
        return PutStatus.NOOP;
      }
    } catch (StoreAccessException | RuntimeException caex) {
      eventDispatcher.releaseEventSinkAfterFailure(eventSink, caex);
      putObserver.end(StoreOperationOutcomes.PutOutcome.FAILURE);
      throw caex;
    }
  }

  @Override
  public Store.ValueHolder<V> putIfAbsent(final K key, final V value, Consumer<Boolean> put) throws NullPointerException, StoreAccessException {
    checkKey(key);
    checkValue(value);

    putIfAbsentObserver.begin();

    final AtomicReference<Store.ValueHolder<V>> returnValue = new AtomicReference<>();
    final StoreEventSink<K, V> eventSink = eventDispatcher.eventSink();

    try {
      BiFunction<K, OffHeapValueHolder<V>, OffHeapValueHolder<V>> mappingFunction = (mappedKey, mappedValue) -> {
        long now = timeSource.getTimeMillis();

        if (mappedValue == null || mappedValue.isExpired(now)) {
          if (mappedValue != null) {
            onExpiration(mappedKey, mappedValue, eventSink);
          }
          return newCreateValueHolder(mappedKey, value, now, eventSink);
        }
        mappedValue.forceDeserialization();
        returnValue.set(mappedValue);
        return setAccessTimeAndExpiryThenReturnMapping(mappedKey, mappedValue, now, eventSink);
      };
      computeWithRetry(key, mappingFunction, false);

      eventDispatcher.releaseEventSink(eventSink);

      ValueHolder<V> resultHolder = returnValue.get();
      if (resultHolder == null) {
        putIfAbsentObserver.end(StoreOperationOutcomes.PutIfAbsentOutcome.PUT);
        return null;
      } else {
        putIfAbsentObserver.end(StoreOperationOutcomes.PutIfAbsentOutcome.HIT);
        return resultHolder;
      }
    } catch (StoreAccessException | RuntimeException caex) {
      eventDispatcher.releaseEventSinkAfterFailure(eventSink, caex);
      throw caex;
    }
  }

  @Override
  public boolean remove(final K key) throws StoreAccessException {
    checkKey(key);

    removeObserver.begin();

    final StoreEventSink<K, V> eventSink = eventDispatcher.eventSink();
    final long now = timeSource.getTimeMillis();

    final AtomicBoolean removed = new AtomicBoolean(false);
    try {

      backingMap().computeIfPresent(key, (mappedKey, mappedValue) -> {

        if (mappedValue != null && mappedValue.isExpired(now)) {
          onExpiration(mappedKey, mappedValue, eventSink);
          return null;
        }

        if (mappedValue != null) {
          removed.set(true);
          eventSink.removed(mappedKey, mappedValue);
        }
        return null;
      });

      eventDispatcher.releaseEventSink(eventSink);

      if (removed.get()) {
        removeObserver.end(StoreOperationOutcomes.RemoveOutcome.REMOVED);
      } else {
        removeObserver.end(StoreOperationOutcomes.RemoveOutcome.MISS);
      }
      return removed.get();
    } catch (RuntimeException re) {
      eventDispatcher.releaseEventSinkAfterFailure(eventSink, re);
      throw handleException(re);
    }
  }

  @Override
  public RemoveStatus remove(final K key, final V value) throws StoreAccessException {
    checkKey(key);
    checkValue(value);

    conditionalRemoveObserver.begin();

    final AtomicBoolean removed = new AtomicBoolean(false);
    final StoreEventSink<K, V> eventSink = eventDispatcher.eventSink();
    final AtomicBoolean mappingExists = new AtomicBoolean();

    try {
      backingMap().computeIfPresent(key, (mappedKey, mappedValue) -> {
        long now = timeSource.getTimeMillis();

        if (mappedValue.isExpired(now)) {
          onExpiration(mappedKey, mappedValue, eventSink);
          return null;
        } else if (mappedValue.get().equals(value)) {
          removed.set(true);
          eventSink.removed(mappedKey, mappedValue);
          return null;
        } else {
          mappingExists.set(true);
          return setAccessTimeAndExpiryThenReturnMapping(mappedKey, mappedValue, now, eventSink);
        }
      });

      eventDispatcher.releaseEventSink(eventSink);

      if (removed.get()) {
        conditionalRemoveObserver.end(StoreOperationOutcomes.ConditionalRemoveOutcome.REMOVED);
        return RemoveStatus.REMOVED;
      } else {
        conditionalRemoveObserver.end(StoreOperationOutcomes.ConditionalRemoveOutcome.MISS);
        if (mappingExists.get()) {
          return RemoveStatus.KEY_PRESENT;
        } else {
          return RemoveStatus.KEY_MISSING;
        }
      }
    } catch (RuntimeException re) {
      eventDispatcher.releaseEventSinkAfterFailure(eventSink, re);
      throw handleException(re);
    }

  }

  @Override
  public ValueHolder<V> replace(final K key, final V value) throws NullPointerException, StoreAccessException {
    checkKey(key);
    checkValue(value);

    replaceObserver.begin();

    final AtomicReference<Store.ValueHolder<V>> returnValue = new AtomicReference<>(null);
    final StoreEventSink<K, V> eventSink = eventDispatcher.eventSink();
    BiFunction<K, OffHeapValueHolder<V>, OffHeapValueHolder<V>> mappingFunction = (mappedKey, mappedValue) -> {
      long now = timeSource.getTimeMillis();

<<<<<<< HEAD
      if (mappedValue == null || mappedValue.isExpired(now)) {
        if (mappedValue != null) {
          onExpiration(mappedKey, mappedValue, eventSink);
=======
        if (mappedValue == null || mappedValue.isExpired(now, TimeUnit.MILLISECONDS)) {
          if (mappedValue != null) {
            onExpiration(mappedKey, mappedValue, eventSink);
          }
          return null;
        } else {
          mappedValue.forceDeserialization();
          returnValue.set(mappedValue);
          return newUpdatedValueHolder(mappedKey, value, mappedValue, now, eventSink);
>>>>>>> 74239a93
        }
        return null;
      } else {
        returnValue.set(mappedValue);
        return newUpdatedValueHolder(mappedKey, value, mappedValue, now, eventSink);
      }
    };
    try {
      computeWithRetry(key, mappingFunction, false);
      eventDispatcher.releaseEventSink(eventSink);
      ValueHolder<V> resultHolder = returnValue.get();
      if (resultHolder != null) {
        replaceObserver.end(StoreOperationOutcomes.ReplaceOutcome.REPLACED);
      } else {
        replaceObserver.end(StoreOperationOutcomes.ReplaceOutcome.MISS);
      }
      return resultHolder;
    } catch (StoreAccessException | RuntimeException caex) {
      eventDispatcher.releaseEventSinkAfterFailure(eventSink, caex);
      throw caex;
    }
  }

  @Override
  public ReplaceStatus replace(final K key, final V oldValue, final V newValue) throws NullPointerException, IllegalArgumentException, StoreAccessException {
    checkKey(key);
    checkValue(oldValue);
    checkValue(newValue);

    conditionalReplaceObserver.begin();

    final AtomicBoolean replaced = new AtomicBoolean(false);
    final StoreEventSink<K, V> eventSink = eventDispatcher.eventSink();
    final AtomicBoolean mappingExists = new AtomicBoolean();

    BiFunction<K, OffHeapValueHolder<V>, OffHeapValueHolder<V>> mappingFunction = (mappedKey, mappedValue) -> {
      long now = timeSource.getTimeMillis();

      if (mappedValue == null || mappedValue.isExpired(now)) {
        if (mappedValue != null) {
          onExpiration(mappedKey, mappedValue, eventSink);
        }
        return null;
      } else if (oldValue.equals(mappedValue.get())) {
        replaced.set(true);
        return newUpdatedValueHolder(mappedKey, newValue, mappedValue, now, eventSink);
      } else {
        mappingExists.set(true);
        return setAccessTimeAndExpiryThenReturnMapping(mappedKey, mappedValue, now, eventSink);
      }
    };

    try {
      computeWithRetry(key, mappingFunction, false);
      eventDispatcher.releaseEventSink(eventSink);
      if (replaced.get()) {
        conditionalReplaceObserver.end(StoreOperationOutcomes.ConditionalReplaceOutcome.REPLACED);
        return ReplaceStatus.HIT;
      } else {
        conditionalReplaceObserver.end(StoreOperationOutcomes.ConditionalReplaceOutcome.MISS);
        if (mappingExists.get()) {
          return ReplaceStatus.MISS_PRESENT;
        } else {
          return ReplaceStatus.MISS_NOT_PRESENT;
        }
      }
    } catch (StoreAccessException | RuntimeException caex) {
      eventDispatcher.releaseEventSinkAfterFailure(eventSink, caex);
      throw caex;
    }
  }

  @Override
  public void clear() throws StoreAccessException {
    try {
      backingMap().clear();
    } catch (RuntimeException re) {
      throw handleException(re);
    }
  }

  @Override
  public StoreEventSource<K, V> getStoreEventSource() {
    return eventDispatcher;
  }

  @Override
  public Iterator<Cache.Entry<K, ValueHolder<V>>> iterator() {
    return new Iterator<Cache.Entry<K, ValueHolder<V>>>() {
      private final java.util.Iterator<Map.Entry<K, OffHeapValueHolder<V>>> mapIterator = backingMap().entrySet().iterator();

      @Override
      public boolean hasNext() {
        return mapIterator.hasNext();
      }

      @Override
      public Cache.Entry<K, ValueHolder<V>> next() {
        Map.Entry<K, OffHeapValueHolder<V>> next = mapIterator.next();
        final K key = next.getKey();
        final OffHeapValueHolder<V> value = next.getValue();
        return new Cache.Entry<K, ValueHolder<V>>() {
          @Override
          public K getKey() {
            return key;
          }
          @Override
          public ValueHolder<V> getValue() {
            return value;
          }
        };
      }
    };
  }

  @Override
  public ValueHolder<V> getAndCompute(K key, BiFunction<? super K, ? super V, ? extends V> mappingFunction) throws StoreAccessException {
    checkKey(key);

    computeObserver.begin();

    AtomicBoolean write = new AtomicBoolean(false);
    AtomicReference<OffHeapValueHolder<V>> valueHeld = new AtomicReference<>();
    AtomicReference<OffHeapValueHolder<V>> existingValueHolder = new AtomicReference<>();
    StoreEventSink<K, V> eventSink = eventDispatcher.eventSink();
    BiFunction<K, OffHeapValueHolder<V>, OffHeapValueHolder<V>> computeFunction = (mappedKey, mappedValue) -> {
      long now = timeSource.getTimeMillis();
      V existingValue = null;
      if (mappedValue == null || mappedValue.isExpired(now)) {
        if (mappedValue != null) {
          onExpiration(mappedKey, mappedValue, eventSink);
        }
        mappedValue = null;
      } else {
        existingValue = mappedValue.get();
        existingValueHolder.set(mappedValue);
      }
      V computedValue = mappingFunction.apply(mappedKey, existingValue);
      if (computedValue == null) {
        if (mappedValue != null) {
          write.set(true);
          eventSink.removed(mappedKey, mappedValue);
        }
        return null;
      }

      checkValue(computedValue);
      write.set(true);
      if (mappedValue != null) {
        OffHeapValueHolder<V> valueHolder = newUpdatedValueHolder(key, computedValue, mappedValue, now, eventSink);
        if (valueHolder == null) {
          valueHeld.set(new BasicOffHeapValueHolder<>(mappedValue.getId(), computedValue, now, now));
        }
        return valueHolder;
      } else {
        return newCreateValueHolder(key, computedValue, now, eventSink);
      }
    };

    OffHeapValueHolder<V> result;
    try {
      result = computeWithRetry(key, computeFunction, false);
      if (result == null && valueHeld.get() != null) {
        result = valueHeld.get();
      }
      eventDispatcher.releaseEventSink(eventSink);
      if (result == null) {
        if (write.get()) {
          computeObserver.end(StoreOperationOutcomes.ComputeOutcome.REMOVED);
        } else {
          computeObserver.end(StoreOperationOutcomes.ComputeOutcome.MISS);
        }
      } else if (write.get()) {
        computeObserver.end(StoreOperationOutcomes.ComputeOutcome.PUT);
      } else {
        computeObserver.end(StoreOperationOutcomes.ComputeOutcome.HIT);
      }
      return existingValueHolder.get();
    } catch (StoreAccessException | RuntimeException caex) {
      eventDispatcher.releaseEventSinkAfterFailure(eventSink, caex);
      throw caex;
    }
  }

  @Override
  public ValueHolder<V> computeAndGet(final K key, final BiFunction<? super K, ? super V, ? extends V> mappingFunction, final Supplier<Boolean> replaceEqual, Supplier<Boolean> invokeWriter) throws StoreAccessException {
    checkKey(key);

    computeObserver.begin();

    final AtomicBoolean write = new AtomicBoolean(false);
    final AtomicReference<OffHeapValueHolder<V>> valueHeld = new AtomicReference<>();
    final StoreEventSink<K, V> eventSink = eventDispatcher.eventSink();
    BiFunction<K, OffHeapValueHolder<V>, OffHeapValueHolder<V>> computeFunction = (mappedKey, mappedValue) -> {
      long now = timeSource.getTimeMillis();
      V existingValue = null;
      if (mappedValue == null || mappedValue.isExpired(now)) {
        if (mappedValue != null) {
          onExpiration(mappedKey, mappedValue, eventSink);
        }
        mappedValue = null;
      } else {
        existingValue = mappedValue.get();
      }
      V computedValue = mappingFunction.apply(mappedKey, existingValue);
      if (computedValue == null) {
        if (mappedValue != null) {
          write.set(true);
          eventSink.removed(mappedKey, mappedValue);
        }
        return null;
      } else if (safeEquals(existingValue, computedValue) && !replaceEqual.get()) {
        if (mappedValue != null) {
          OffHeapValueHolder<V> valueHolder = setAccessTimeAndExpiryThenReturnMapping(mappedKey, mappedValue, now, eventSink);
          if (valueHolder == null) {
            valueHeld.set(mappedValue);
          }
          return valueHolder;
        } else {
          return null;
        }
      }

      checkValue(computedValue);
      write.set(true);
      if (mappedValue != null) {
        OffHeapValueHolder<V> valueHolder = newUpdatedValueHolder(key, computedValue, mappedValue, now, eventSink);
        if (valueHolder == null) {
          valueHeld.set(new BasicOffHeapValueHolder<>(mappedValue.getId(), computedValue, now, now));
        }
        return valueHolder;
      } else {
        return newCreateValueHolder(key, computedValue, now, eventSink);
      }
    };

    OffHeapValueHolder<V> result;
    try {
      result = computeWithRetry(key, computeFunction, false);
      if (result == null && valueHeld.get() != null) {
        result = valueHeld.get();
      }
      eventDispatcher.releaseEventSink(eventSink);
      if (result == null) {
        if (write.get()) {
          computeObserver.end(StoreOperationOutcomes.ComputeOutcome.REMOVED);
        } else {
          computeObserver.end(StoreOperationOutcomes.ComputeOutcome.MISS);
        }
      } else if (write.get()) {
        computeObserver.end(StoreOperationOutcomes.ComputeOutcome.PUT);
      } else {
        computeObserver.end(StoreOperationOutcomes.ComputeOutcome.HIT);
      }
      return result;
    } catch (StoreAccessException | RuntimeException caex) {
      eventDispatcher.releaseEventSinkAfterFailure(eventSink, caex);
      throw caex;
    }
  }

  @Override
  public ValueHolder<V> computeIfAbsent(final K key, final Function<? super K, ? extends V> mappingFunction) throws StoreAccessException {
    return internalComputeIfAbsent(key, mappingFunction, false, false);
  }

  private Store.ValueHolder<V> internalComputeIfAbsent(final K key, final Function<? super K, ? extends V> mappingFunction, boolean fault, final boolean delayedDeserialization) throws StoreAccessException {
    checkKey(key);

    if (fault) {
      computeIfAbsentAndFaultObserver.begin();
    } else {
      computeIfAbsentObserver.begin();
    }

    final AtomicBoolean write = new AtomicBoolean(false);
    final AtomicReference<OffHeapValueHolder<V>> valueHeld = new AtomicReference<>();
    final StoreEventSink<K, V> eventSink = eventDispatcher.eventSink();
    BiFunction<K, OffHeapValueHolder<V>, OffHeapValueHolder<V>> computeFunction = (mappedKey, mappedValue) -> {
      long now = timeSource.getTimeMillis();
      if (mappedValue == null || mappedValue.isExpired(now)) {
        if (mappedValue != null) {
          onExpiration(mappedKey, mappedValue, eventSink);
        }
        write.set(true);
        V computedValue = mappingFunction.apply(mappedKey);
        if (computedValue == null) {
          return null;
        } else {
          checkValue(computedValue);
          return newCreateValueHolder(mappedKey, computedValue, now, eventSink);
        }
      } else {
        OffHeapValueHolder<V> valueHolder = setAccessTimeAndExpiryThenReturnMapping(mappedKey, mappedValue, now, eventSink);
        if (valueHolder != null) {
          if (delayedDeserialization) {
            mappedValue.detach();
          } else {
            mappedValue.forceDeserialization();
          }
        } else {
          valueHeld.set(mappedValue);
        }
        return valueHolder;
      }
    };

    OffHeapValueHolder<V> computeResult;
    try {
      computeResult = computeWithRetry(key, computeFunction, fault);
      if (computeResult == null && valueHeld.get() != null) {
        computeResult = valueHeld.get();
      }
      eventDispatcher.releaseEventSink(eventSink);
      if (write.get()) {
        if (computeResult != null) {
          if (fault) {
            computeIfAbsentAndFaultObserver.end(AuthoritativeTierOperationOutcomes.ComputeIfAbsentAndFaultOutcome.PUT);
          } else {
            computeIfAbsentObserver.end(StoreOperationOutcomes.ComputeIfAbsentOutcome.PUT);
          }
        } else {
          if (fault) {
            computeIfAbsentAndFaultObserver.end(AuthoritativeTierOperationOutcomes.ComputeIfAbsentAndFaultOutcome.NOOP);
          } else {
            computeIfAbsentObserver.end(StoreOperationOutcomes.ComputeIfAbsentOutcome.NOOP);
          }
        }
      } else {
        if (fault) {
          computeIfAbsentAndFaultObserver.end(AuthoritativeTierOperationOutcomes.ComputeIfAbsentAndFaultOutcome.HIT);
        } else {
          computeIfAbsentObserver.end(StoreOperationOutcomes.ComputeIfAbsentOutcome.HIT);
        }
      }
      return computeResult;
    } catch (StoreAccessException | RuntimeException caex) {
      eventDispatcher.releaseEventSinkAfterFailure(eventSink, caex);
      throw caex;
    }
  }

  @Override
  public Map<K, ValueHolder<V>> bulkCompute(Set<? extends K> keys, Function<Iterable<? extends Map.Entry<? extends K, ? extends V>>, Iterable<? extends Map.Entry<? extends K, ? extends V>>> remappingFunction) throws StoreAccessException {
    return bulkCompute(keys, remappingFunction, REPLACE_EQUALS_TRUE);
  }

  @Override
  public Map<K, ValueHolder<V>> bulkCompute(Set<? extends K> keys, final Function<Iterable<? extends Map.Entry<? extends K, ? extends V>>, Iterable<? extends Map.Entry<? extends K, ? extends V>>> remappingFunction, Supplier<Boolean> replaceEqual) throws StoreAccessException {
    Map<K, ValueHolder<V>> result = new HashMap<>(keys.size());
    for (K key : keys) {
      checkKey(key);
      BiFunction<K, V, V> biFunction = (k, v) -> {
        Map.Entry<K, V> entry = new Map.Entry<K, V>() {
          @Override
          public K getKey() {
            return k;
          }

          @Override
          public V getValue() {
            return v;
          }

          @Override
          public V setValue(V value) {
            throw new UnsupportedOperationException();
          }
        };
        java.util.Iterator<? extends Map.Entry<? extends K, ? extends V>> iterator = remappingFunction.apply(Collections
            .singleton(entry)).iterator();
        Map.Entry<? extends K, ? extends V> result1 = iterator.next();
        if (result1 != null) {
          checkKey(result1.getKey());
          return result1.getValue();
        } else {
          return null;
        }
      };
      ValueHolder<V> computed = computeAndGet(key, biFunction, replaceEqual, () -> false);
      result.put(key, computed);
    }
    return result;
  }

  @Override
  public Map<K, ValueHolder<V>> bulkComputeIfAbsent(Set<? extends K> keys, final Function<Iterable<? extends K>, Iterable<? extends Map.Entry<? extends K, ? extends V>>> mappingFunction) throws StoreAccessException {
    Map<K, ValueHolder<V>> result = new HashMap<>(keys.size());
    for (K key : keys) {
      checkKey(key);
      Function<K, V> function = k -> {
        java.util.Iterator<? extends Map.Entry<? extends K, ? extends V>> iterator = mappingFunction.apply(Collections.singleton(k)).iterator();
        Map.Entry<? extends K, ? extends V> result1 = iterator.next();
        if (result1 != null) {
          checkKey(result1.getKey());
          return result1.getValue();
        } else {
          return null;
        }
      };
      ValueHolder<V> computed = computeIfAbsent(key, function);
      result.put(key, computed);
    }
    return result;
  }

  @Override
  public ValueHolder<V> getAndFault(K key) throws StoreAccessException {
    checkKey(key);

    getAndFaultObserver.begin();
    ValueHolder<V> mappedValue;
    final StoreEventSink<K, V> eventSink = eventDispatcher.eventSink();
    try {
      mappedValue = backingMap().computeIfPresentAndPin(key, (mappedKey, mappedValue1) -> {
        if(mappedValue1.isExpired(timeSource.getTimeMillis())) {
          onExpiration(mappedKey, mappedValue1, eventSink);
          return null;
        }
        mappedValue1.detach();
        return mappedValue1;
      });

      eventDispatcher.releaseEventSink(eventSink);

      if (mappedValue == null) {
        getAndFaultObserver.end(AuthoritativeTierOperationOutcomes.GetAndFaultOutcome.MISS);
      } else {
        getAndFaultObserver.end(AuthoritativeTierOperationOutcomes.GetAndFaultOutcome.HIT);
      }
    } catch (RuntimeException re) {
      eventDispatcher.releaseEventSinkAfterFailure(eventSink, re);
      throw handleException(re);
    }
    return mappedValue;
  }

  @Override
  public ValueHolder<V> computeIfAbsentAndFault(K key, Function<? super K, ? extends V> mappingFunction) throws StoreAccessException {
    return internalComputeIfAbsent(key, mappingFunction, true, true);
  }

  @Override
  public boolean flush(K key, final ValueHolder<V> valueFlushed) {
    checkKey(key);

    flushObserver.begin();
    final StoreEventSink<K, V> eventSink = eventDispatcher.eventSink();

    try {
      boolean result = backingMap().computeIfPinned(key, (k, valuePresent) -> {
        if (valuePresent.getId() == valueFlushed.getId()) {
          if (valueFlushed.isExpired(timeSource.getTimeMillis())) {
            onExpiration(k, valuePresent, eventSink);
            return null;
          }
          valuePresent.updateMetadata(valueFlushed);
          valuePresent.writeBack();
        }
        return valuePresent;
      }, valuePresent -> valuePresent.getId() == valueFlushed.getId());
      eventDispatcher.releaseEventSink(eventSink);
      if (result) {
        flushObserver.end(AuthoritativeTierOperationOutcomes.FlushOutcome.HIT);
        return true;
      } else {
        flushObserver.end(AuthoritativeTierOperationOutcomes.FlushOutcome.MISS);
        return false;
      }
    } catch (RuntimeException re) {
      eventDispatcher.releaseEventSinkAfterFailure(eventSink, re);
      throw re;
    }
  }

  @Override
  public void setInvalidationValve(InvalidationValve valve) {
    this.valve = valve;
  }

  @Override
  public void setInvalidationListener(CachingTier.InvalidationListener<K, V> invalidationListener) {
    this.invalidationListener = invalidationListener;
    mapEvictionListener.setInvalidationListener(invalidationListener);
  }

  @Override
  public void invalidate(final K key) throws StoreAccessException {
    invalidateObserver.begin();
    final AtomicBoolean removed = new AtomicBoolean(false);
    try {
      backingMap().computeIfPresent(key, (k, present) -> {
        removed.set(true);
        notifyInvalidation(key, present);
        return null;
      });
      if (removed.get()) {
        invalidateObserver.end(LowerCachingTierOperationsOutcome.InvalidateOutcome.REMOVED);
      } else {
        invalidateObserver.end(LowerCachingTierOperationsOutcome.InvalidateOutcome.MISS);
      }
    } catch (RuntimeException re) {
      throw handleException(re);
    }
  }

  @Override
  public void invalidateAll() throws StoreAccessException {
    invalidateAllObserver.begin();
    StoreAccessException exception = null;
    long errorCount = 0;
    for (K k : backingMap().keySet()) {
      try {
        invalidate(k);
      } catch (StoreAccessException e) {
        errorCount++;
        if (exception == null) {
          exception = e;
        }
      }
    }
    if (exception != null) {
      invalidateAllObserver.end(LowerCachingTierOperationsOutcome.InvalidateAllOutcome.FAILURE);
      throw new StoreAccessException("invalidateAll failed - error count: " + errorCount, exception);
    }
    invalidateAllObserver.end(LowerCachingTierOperationsOutcome.InvalidateAllOutcome.SUCCESS);
  }

  @Override
  public void invalidateAllWithHash(long hash) {
    invalidateAllWithHashObserver.begin();
    int intHash = HashUtils.longHashToInt(hash);
    Map<K, OffHeapValueHolder<V>> removed = backingMap().removeAllWithHash(intHash);
    for (Map.Entry<K, OffHeapValueHolder<V>> entry : removed.entrySet()) {
      notifyInvalidation(entry.getKey(), entry.getValue());
    }
    invalidateAllWithHashObserver.end(LowerCachingTierOperationsOutcome.InvalidateAllWithHashOutcome.SUCCESS);
  }

  private void notifyInvalidation(final K key, final ValueHolder<V> p) {
    final CachingTier.InvalidationListener<K, V> invalidationListener = this.invalidationListener;
    if (invalidationListener != null) {
      invalidationListener.onInvalidation(key, p);
    }
  }

  /**
   * {@inheritDoc}
   * Note that this implementation is atomic.
   */
  @Override
  public ValueHolder<V> getAndRemove(final K key) throws StoreAccessException {
    checkKey(key);

    getAndRemoveObserver.begin();

    final AtomicReference<ValueHolder<V>> valueHolderAtomicReference = new AtomicReference<>();
    BiFunction<K, OffHeapValueHolder<V>, OffHeapValueHolder<V>> computeFunction = (mappedKey, mappedValue) -> {
      long now = timeSource.getTimeMillis();
      if (mappedValue == null || mappedValue.isExpired(now)) {
        if (mappedValue != null) {
          onExpirationInCachingTier(mappedValue, key);
        }
        return null;
      }
      mappedValue.detach();
      valueHolderAtomicReference.set(mappedValue);
      return null;
    };

    try {
      backingMap().compute(key, computeFunction, false);
      ValueHolder<V> result = valueHolderAtomicReference.get();
      if (result == null) {
        getAndRemoveObserver.end(LowerCachingTierOperationsOutcome.GetAndRemoveOutcome.MISS);
      } else {
        getAndRemoveObserver.end(LowerCachingTierOperationsOutcome.GetAndRemoveOutcome.HIT_REMOVED);
      }
      return result;
    } catch (RuntimeException re) {
      throw handleException(re);
    }
  }

  @Override
  public ValueHolder<V> installMapping(final K key, final Function<K, ValueHolder<V>> source) throws StoreAccessException {
    installMappingObserver.begin();
    BiFunction<K, OffHeapValueHolder<V>, OffHeapValueHolder<V>> computeFunction = (k, offHeapValueHolder) -> {
      if (offHeapValueHolder != null) {
        throw new AssertionError();
      }
      ValueHolder<V> valueHolder = source.apply(k);
      if (valueHolder != null) {
        if (valueHolder.isExpired(timeSource.getTimeMillis())) {
          onExpirationInCachingTier(valueHolder, key);
          return null;
        } else {
          return newTransferValueHolder(valueHolder);
        }
      }
      return null;
    };
    OffHeapValueHolder<V> computeResult;
    try {
      computeResult = computeWithRetry(key, computeFunction, false);
      if (computeResult != null) {
        installMappingObserver.end(LowerCachingTierOperationsOutcome.InstallMappingOutcome.PUT);
      } else {
        installMappingObserver.end(LowerCachingTierOperationsOutcome.InstallMappingOutcome.NOOP);
      }
      return computeResult;
    } catch (RuntimeException re) {
      throw handleException(re);
    }
  }

  private OffHeapValueHolder<V> computeWithRetry(K key, BiFunction<K, OffHeapValueHolder<V>, OffHeapValueHolder<V>> computeFunction, boolean fault) throws StoreAccessException {
    OffHeapValueHolder<V> computeResult;
    try {
      computeResult = backingMap().compute(key, computeFunction, fault);
    } catch (OversizeMappingException ex) {
      try {
        evictionAdvisor().setSwitchedOn(false);
        invokeValve();
        computeResult = backingMap().compute(key, computeFunction, fault);
      } catch (OversizeMappingException e) {
        throw new StoreAccessException("The element with key '" + key + "' is too large to be stored"
                                       + " in this offheap store.", e);
      } catch (RuntimeException e) {
        throw handleException(e);
      } finally {
        evictionAdvisor().setSwitchedOn(true);
      }
    } catch (RuntimeException re) {
      throw handleException(re);
    }
    return computeResult;
  }

  private boolean safeEquals(V existingValue, V computedValue) {
    return existingValue == computedValue || (existingValue != null && existingValue.equals(computedValue));
  }

  private static final Supplier<Boolean> REPLACE_EQUALS_TRUE = () -> Boolean.TRUE;

  private OffHeapValueHolder<V> setAccessTimeAndExpiryThenReturnMapping(K key, OffHeapValueHolder<V> valueHolder, long now, StoreEventSink<K, V> eventSink) {
    Duration duration = Duration.ZERO;
    try {
      duration = expiry.getExpiryForAccess(key, valueHolder);
      if (duration != null && duration.isNegative()) {
        duration = Duration.ZERO;
      }
    } catch (RuntimeException re) {
      LOG.error("Expiry computation caused an exception - Expiry duration will be 0 ", re);
    }
    if (Duration.ZERO.equals(duration)) {
      onExpiration(key, valueHolder, eventSink);
      return null;
    }
    valueHolder.accessed(now, duration);
    valueHolder.writeBack();
    return valueHolder;
  }

  private OffHeapValueHolder<V> newUpdatedValueHolder(K key, V value, OffHeapValueHolder<V> existing, long now, StoreEventSink<K, V> eventSink) {
    eventSink.updated(key, existing, value);
    Duration duration = Duration.ZERO;
    try {
      duration = expiry.getExpiryForUpdate(key, existing, value);
      if (duration != null && duration.isNegative()) {
        duration = Duration.ZERO;
      }
    } catch (RuntimeException re) {
      LOG.error("Expiry computation caused an exception - Expiry duration will be 0 ", re);
    }
    if (Duration.ZERO.equals(duration)) {
      eventSink.expired(key, () -> value);
      return null;
    }

    if (duration == null) {
      return new BasicOffHeapValueHolder<>(backingMap().nextIdFor(key), value, now, existing.expirationTime());
    } else if (isExpiryDurationInfinite(duration)) {
      return new BasicOffHeapValueHolder<>(backingMap().nextIdFor(key), value, now, OffHeapValueHolder.NO_EXPIRE);
    } else {
      return new BasicOffHeapValueHolder<>(backingMap().nextIdFor(key), value, now, ExpiryUtils.getExpirationMillis(now, duration));
    }
  }

  private OffHeapValueHolder<V> newCreateValueHolder(K key, V value, long now, StoreEventSink<K, V> eventSink) {
    Objects.requireNonNull(value);

    Duration duration = ExpiryUtils.getExpiryForCreation(key, value, expiry);
    if(duration.isZero()) {
      return null;
    }

    eventSink.created(key, value);

    long expirationTime = isExpiryDurationInfinite(duration) ? ValueHolder.NO_EXPIRE : ExpiryUtils.getExpirationMillis(now, duration);

    return new BasicOffHeapValueHolder<>(backingMap().nextIdFor(key), value, now, expirationTime);
  }

  private OffHeapValueHolder<V> newTransferValueHolder(ValueHolder<V> valueHolder) {
    if (valueHolder instanceof BinaryValueHolder && ((BinaryValueHolder) valueHolder).isBinaryValueAvailable()) {
      return new BinaryOffHeapValueHolder<>(valueHolder.getId(), valueHolder.get(), ((BinaryValueHolder) valueHolder).getBinaryValue(),
        valueHolder.creationTime(), valueHolder.expirationTime(),
        valueHolder.lastAccessTime());
    } else {
      return new BasicOffHeapValueHolder<>(valueHolder.getId(), valueHolder.get(), valueHolder.creationTime(),
        valueHolder.expirationTime(), valueHolder.lastAccessTime());
    }
  }

  private void invokeValve() throws StoreAccessException {
    InvalidationValve valve = this.valve;
    if (valve != null) {
      valve.invalidateAll();
    }
  }

  private void onExpirationInCachingTier(ValueHolder<V> mappedValue, K key) {
    expirationObserver.begin();
    invalidationListener.onInvalidation(key, mappedValue);
    expirationObserver.end(StoreOperationOutcomes.ExpirationOutcome.SUCCESS);
  }

  private void onExpiration(K mappedKey, ValueHolder<V> mappedValue, StoreEventSink<K, V> eventSink) {
    expirationObserver.begin();
    eventSink.expired(mappedKey, mappedValue);
    invalidationListener.onInvalidation(mappedKey, mappedValue);
    expirationObserver.end(StoreOperationOutcomes.ExpirationOutcome.SUCCESS);
  }

  /**
   * Note to users of this method: this method can return null if called
   * after the tier was "closed" (i.e. by passthrough stats)
   */
  protected abstract EhcacheOffHeapBackingMap<K, OffHeapValueHolder<V>> backingMap();

  protected abstract SwitchableEvictionAdvisor<K, OffHeapValueHolder<V>> evictionAdvisor();

  protected static <K, V> SwitchableEvictionAdvisor<K, OffHeapValueHolder<V>> wrap(EvictionAdvisor<? super K, ? super V> delegate) {
    return new OffHeapEvictionAdvisorWrapper<>(delegate);
  }

<<<<<<< HEAD
  private static class OffHeapEvictionAdvisorWrapper<K, V> implements SwitchableEvictionAdvisor<K, OffHeapValueHolder<V>> {
=======
  protected OffHeapValueHolderPortability<V> createValuePortability(Serializer<V> serializer) {
    return new OffHeapValueHolderPortability<>(serializer);
  }

  private static class OffHeapEvictionVetoWrapper<K, V> implements EvictionVeto<K, OffHeapValueHolder<V>> {
>>>>>>> 74239a93

    private final EvictionAdvisor<? super K, ? super V> delegate;
    private volatile boolean adviceEnabled;

    private OffHeapEvictionAdvisorWrapper(EvictionAdvisor<? super K, ? super V> delegate) {
      this.delegate = delegate;
    }

    @Override
    public boolean adviseAgainstEviction(K key, OffHeapValueHolder<V> value) {
      try {
        return delegate.adviseAgainstEviction(key, value.get());
      } catch (Exception e) {
        LOG.error("Exception raised while running eviction advisor " +
                  "- Eviction will assume entry is NOT advised against eviction", e);
        return false;
      }
    }

    @Override
    public boolean isSwitchedOn() {
      return adviceEnabled;
    }

    @Override
    public void setSwitchedOn(boolean switchedOn) {
      this.adviceEnabled = switchedOn;
    }
  }

  static class BackingMapEvictionListener<K, V> implements EhcacheSegmentFactory.EhcacheSegment.EvictionListener<K, OffHeapValueHolder<V>> {

    private final StoreEventDispatcher<K, V> eventDispatcher;
    private final OperationObserver<StoreOperationOutcomes.EvictionOutcome> evictionObserver;
    private volatile CachingTier.InvalidationListener<K, V> invalidationListener;

    private BackingMapEvictionListener(StoreEventDispatcher<K, V> eventDispatcher, OperationObserver<StoreOperationOutcomes.EvictionOutcome> evictionObserver) {
      this.eventDispatcher = eventDispatcher;
      this.evictionObserver = evictionObserver;
      @SuppressWarnings("unchecked")
      CachingTier.InvalidationListener<K, V> nullInvalidationListener = (CachingTier.InvalidationListener<K, V>) NULL_INVALIDATION_LISTENER;
      this.invalidationListener = nullInvalidationListener;
    }

    public void setInvalidationListener(CachingTier.InvalidationListener<K, V> invalidationListener) {
      if (invalidationListener == null) {
        throw new NullPointerException("invalidation listener cannot be null");
      }
      this.invalidationListener = invalidationListener;
    }

    @Override
    public void onEviction(K key, OffHeapValueHolder<V> value) {
      evictionObserver.begin();
      StoreEventSink<K, V> eventSink = eventDispatcher.eventSink();
      try {
        eventSink.evicted(key, value);
        eventDispatcher.releaseEventSink(eventSink);
      } catch (RuntimeException re) {
        eventDispatcher.releaseEventSinkAfterFailure(eventSink, re);
      }
      invalidationListener.onInvalidation(key, value);
      evictionObserver.end(StoreOperationOutcomes.EvictionOutcome.SUCCESS);
    }
  }
}<|MERGE_RESOLUTION|>--- conflicted
+++ resolved
@@ -36,18 +36,9 @@
 import org.ehcache.core.config.ExpiryUtils;
 import org.ehcache.core.events.StoreEventDispatcher;
 import org.ehcache.core.events.StoreEventSink;
-<<<<<<< HEAD
 import org.ehcache.impl.store.BaseStore;
 import org.ehcache.spi.resilience.StoreAccessException;
-=======
-import org.ehcache.exceptions.CacheAccessException;
-import org.ehcache.expiry.Duration;
-import org.ehcache.expiry.Expiry;
-import org.ehcache.function.BiFunction;
-import org.ehcache.function.Function;
-import org.ehcache.function.NullaryFunction;
 import org.ehcache.impl.internal.store.offheap.portability.OffHeapValueHolderPortability;
->>>>>>> 74239a93
 import org.ehcache.core.spi.time.TimeSource;
 import org.ehcache.expiry.ExpiryPolicy;
 import org.ehcache.impl.internal.store.offheap.factories.EhcacheSegmentFactory;
@@ -59,12 +50,9 @@
 import org.ehcache.core.statistics.AuthoritativeTierOperationOutcomes;
 import org.ehcache.core.statistics.LowerCachingTierOperationsOutcome;
 import org.ehcache.core.statistics.StoreOperationOutcomes;
-<<<<<<< HEAD
 import org.ehcache.impl.internal.store.BinaryValueHolder;
 import org.ehcache.impl.store.HashUtils;
-=======
 import org.ehcache.spi.serialization.Serializer;
->>>>>>> 74239a93
 import org.slf4j.Logger;
 import org.slf4j.LoggerFactory;
 import org.terracotta.offheapstore.exceptions.OversizeMappingException;
@@ -416,24 +404,13 @@
     BiFunction<K, OffHeapValueHolder<V>, OffHeapValueHolder<V>> mappingFunction = (mappedKey, mappedValue) -> {
       long now = timeSource.getTimeMillis();
 
-<<<<<<< HEAD
       if (mappedValue == null || mappedValue.isExpired(now)) {
         if (mappedValue != null) {
           onExpiration(mappedKey, mappedValue, eventSink);
-=======
-        if (mappedValue == null || mappedValue.isExpired(now, TimeUnit.MILLISECONDS)) {
-          if (mappedValue != null) {
-            onExpiration(mappedKey, mappedValue, eventSink);
-          }
-          return null;
-        } else {
-          mappedValue.forceDeserialization();
-          returnValue.set(mappedValue);
-          return newUpdatedValueHolder(mappedKey, value, mappedValue, now, eventSink);
->>>>>>> 74239a93
         }
         return null;
       } else {
+        mappedValue.forceDeserialization();
         returnValue.set(mappedValue);
         return newUpdatedValueHolder(mappedKey, value, mappedValue, now, eventSink);
       }
@@ -1174,19 +1151,15 @@
 
   protected abstract SwitchableEvictionAdvisor<K, OffHeapValueHolder<V>> evictionAdvisor();
 
+  protected OffHeapValueHolderPortability<V> createValuePortability(Serializer<V> serializer) {
+    return new OffHeapValueHolderPortability<>(serializer);
+  }
+
   protected static <K, V> SwitchableEvictionAdvisor<K, OffHeapValueHolder<V>> wrap(EvictionAdvisor<? super K, ? super V> delegate) {
     return new OffHeapEvictionAdvisorWrapper<>(delegate);
   }
 
-<<<<<<< HEAD
   private static class OffHeapEvictionAdvisorWrapper<K, V> implements SwitchableEvictionAdvisor<K, OffHeapValueHolder<V>> {
-=======
-  protected OffHeapValueHolderPortability<V> createValuePortability(Serializer<V> serializer) {
-    return new OffHeapValueHolderPortability<>(serializer);
-  }
-
-  private static class OffHeapEvictionVetoWrapper<K, V> implements EvictionVeto<K, OffHeapValueHolder<V>> {
->>>>>>> 74239a93
 
     private final EvictionAdvisor<? super K, ? super V> delegate;
     private volatile boolean adviceEnabled;
