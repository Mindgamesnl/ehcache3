--- conflicted
+++ resolved
@@ -16,13 +16,8 @@
 
 package org.ehcache.impl.internal.store.disk.factories;
 
-<<<<<<< HEAD
+import org.ehcache.core.spi.store.Store;
 import org.ehcache.impl.internal.store.offheap.SwitchableEvictionAdvisor;
-=======
-import org.ehcache.config.EvictionVeto;
-import org.ehcache.core.spi.cache.Store;
-import org.ehcache.function.BiFunction;
->>>>>>> 74239a93
 import org.ehcache.impl.internal.store.offheap.factories.EhcacheSegmentFactory.EhcacheSegment;
 import org.ehcache.impl.internal.store.offheap.factories.EhcacheSegmentFactory.EhcacheSegment.EvictionListener;
 import org.terracotta.offheapstore.Metadata;
@@ -136,7 +131,7 @@
             @Override
             protected Map.Entry<K, V> create(IntBuffer entry) {
               Map.Entry<K, V> entryObject = super.create(entry);
-              ((Store.ValueHolder<?>) entryObject.getValue()).value();
+              ((Store.ValueHolder<?>) entryObject.getValue()).get();
               return entryObject;
             }
           };
