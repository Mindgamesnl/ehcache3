--- conflicted
+++ resolved
@@ -62,20 +62,6 @@
   }
 
   @SuppressFBWarnings("NP_NULL_ON_SOME_PATH_FROM_RETURN_VALUE")
-<<<<<<< HEAD
-  private void loadMaps() throws CachePersistenceException {
-    try {
-      //noinspection ConstantConditions
-      for (File file : dataDirectory.listFiles((dir, name) -> name.endsWith(HOLDER_FILE_SUFFIX))) {
-        try (FileInputStream fis = new FileInputStream(file);
-             ObjectInputStream oin = new ObjectInputStream(fis)) {
-          String name = (String) oin.readObject();
-          Tuple tuple = (Tuple) oin.readObject();
-          if (nextIndex.get() <= tuple.index) {
-            nextIndex.set(tuple.index + 1);
-          }
-          knownHolders.put(name, tuple);
-=======
   private void loadMaps(Predicate<Class<?>> isClassPermitted, ClassLoader classLoader) throws CachePersistenceException {
     //noinspection ConstantConditions
     for (File file : dataDirectory.listFiles((dir, name) -> name.endsWith(HOLDER_FILE_SUFFIX))) {
@@ -85,7 +71,6 @@
         Tuple tuple = (Tuple) oin.readObject();
         if (nextIndex.get() <= tuple.index) {
           nextIndex.set(tuple.index + 1);
->>>>>>> 57af1b68
         }
         knownHolders.put(name, tuple);
       } catch (Exception e) {
