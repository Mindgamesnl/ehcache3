--- conflicted
+++ resolved
@@ -32,21 +32,14 @@
   xjcClasspath 'org.jvnet.jaxb2_commons:jaxb2-basics-annotate:1.1.0'
 }
 
-<<<<<<< HEAD
 configurations.xjcClasspath.resolutionStrategy.dependencySubstitution {
   substitute module('commons-beanutils:commons-beanutils:1.9.3') with module('commons-beanutils:commons-beanutils:1.9.4')
 }
 
-test {
-  if (testJava.javaVersion.isJava9Compatible()) {
-    jvmArgs += ['--add-modules', 'java.xml.bind']
-  }
-=======
 jar {
   bnd (
     'Export-Package': 'org.ehcache.xml, org.ehcache.xml.exceptions, org.ehcache.xml.model',
   )
->>>>>>> 5105ce13
 }
 
 xjcGenerate {
