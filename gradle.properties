--- conflicted
+++ resolved
@@ -2,13 +2,8 @@
 ehcacheVersion = 3.8-SNAPSHOT
 
 # Terracotta third parties
-<<<<<<< HEAD
-offheapVersion = 2.4.3
+offheapVersion = 2.5.1
 statisticVersion = 2.1
-=======
-offheapVersion = 2.5.1
-statisticVersion = 2.0.5
->>>>>>> 3d0faed7
 jcacheVersion = 1.1.0
 slf4jVersion = 1.7.25
 sizeofVersion = 0.3.0
